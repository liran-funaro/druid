/*
 * Licensed to the Apache Software Foundation (ASF) under one
 * or more contributor license agreements.  See the NOTICE file
 * distributed with this work for additional information
 * regarding copyright ownership.  The ASF licenses this file
 * to you under the Apache License, Version 2.0 (the
 * "License"); you may not use this file except in compliance
 * with the License.  You may obtain a copy of the License at
 *
 *   http://www.apache.org/licenses/LICENSE-2.0
 *
 * Unless required by applicable law or agreed to in writing,
 * software distributed under the License is distributed on an
 * "AS IS" BASIS, WITHOUT WARRANTIES OR CONDITIONS OF ANY
 * KIND, either express or implied.  See the License for the
 * specific language governing permissions and limitations
 * under the License.
 */

package org.apache.druid.segment.realtime.appenderator;

import com.fasterxml.jackson.core.type.TypeReference;
import com.fasterxml.jackson.databind.ObjectMapper;
import com.google.common.annotations.VisibleForTesting;
import com.google.common.base.Function;
import com.google.common.base.Joiner;
import com.google.common.base.Preconditions;
import com.google.common.base.Stopwatch;
import com.google.common.base.Supplier;
import com.google.common.collect.ImmutableList;
import com.google.common.collect.Iterables;
import com.google.common.collect.Lists;
import com.google.common.collect.Sets;
import com.google.common.primitives.Ints;
import com.google.common.util.concurrent.FutureCallback;
import com.google.common.util.concurrent.Futures;
import com.google.common.util.concurrent.ListenableFuture;
import com.google.common.util.concurrent.ListeningExecutorService;
import com.google.common.util.concurrent.MoreExecutors;
import org.apache.druid.client.cache.Cache;
import org.apache.druid.data.input.Committer;
import org.apache.druid.data.input.InputRow;
import org.apache.druid.java.util.common.DateTimes;
import org.apache.druid.java.util.common.FileUtils;
import org.apache.druid.java.util.common.IAE;
import org.apache.druid.java.util.common.ISE;
import org.apache.druid.java.util.common.Pair;
import org.apache.druid.java.util.common.RE;
import org.apache.druid.java.util.common.RetryUtils;
import org.apache.druid.java.util.common.StringUtils;
import org.apache.druid.java.util.common.concurrent.Execs;
import org.apache.druid.java.util.common.io.Closer;
import org.apache.druid.java.util.emitter.EmittingLogger;
import org.apache.druid.query.Query;
import org.apache.druid.query.QueryRunner;
import org.apache.druid.query.QuerySegmentWalker;
import org.apache.druid.query.SegmentDescriptor;
import org.apache.druid.segment.IndexIO;
import org.apache.druid.segment.IndexMerger;
import org.apache.druid.segment.QueryableIndex;
import org.apache.druid.segment.QueryableIndexSegment;
import org.apache.druid.segment.Segment;
import org.apache.druid.segment.incremental.IncrementalIndexAddResult;
import org.apache.druid.segment.incremental.IndexSizeExceededException;
import org.apache.druid.segment.indexing.DataSchema;
import org.apache.druid.segment.indexing.TuningConfigs;
import org.apache.druid.segment.loading.DataSegmentPusher;
import org.apache.druid.segment.realtime.FireDepartmentMetrics;
import org.apache.druid.segment.realtime.FireHydrant;
import org.apache.druid.segment.realtime.plumber.Sink;
import org.apache.druid.server.coordination.DataSegmentAnnouncer;
import org.apache.druid.timeline.CompactionState;
import org.apache.druid.timeline.DataSegment;
import org.apache.druid.timeline.VersionedIntervalTimeline;
import org.joda.time.Interval;

import javax.annotation.Nullable;
import java.io.Closeable;
import java.io.File;
import java.io.IOException;
import java.nio.channels.FileChannel;
import java.nio.channels.FileLock;
import java.nio.file.StandardOpenOption;
import java.util.ArrayList;
import java.util.Arrays;
import java.util.Collection;
import java.util.HashMap;
import java.util.List;
import java.util.Map;
import java.util.Set;
import java.util.concurrent.Callable;
import java.util.concurrent.ConcurrentHashMap;
import java.util.concurrent.ConcurrentMap;
import java.util.concurrent.ExecutionException;
import java.util.concurrent.TimeUnit;
import java.util.concurrent.atomic.AtomicBoolean;
import java.util.concurrent.atomic.AtomicInteger;
import java.util.concurrent.atomic.AtomicLong;
import java.util.concurrent.locks.Lock;
import java.util.concurrent.locks.ReentrantLock;
import java.util.stream.Collectors;

public class AppenderatorImpl implements Appenderator
{
  private static final EmittingLogger log = new EmittingLogger(AppenderatorImpl.class);
  private static final int WARN_DELAY = 1000;
  private static final String IDENTIFIER_FILE_NAME = "identifier.json";

  private final String myId;
  private final DataSchema schema;
  private final AppenderatorConfig tuningConfig;
  private final boolean storeCompactionState;
  private final FireDepartmentMetrics metrics;
  private final DataSegmentPusher dataSegmentPusher;
  private final ObjectMapper objectMapper;
  private final DataSegmentAnnouncer segmentAnnouncer;
  private final IndexIO indexIO;
  private final IndexMerger indexMerger;
  private final Cache cache;
  /**
   * This map needs to be concurrent because it's accessed and mutated from multiple threads: both the thread from where
   * this Appenderator is used (and methods like {@link #add(SegmentIdWithShardSpec, InputRow, Supplier, boolean)} are
   * called) and from {@link #persistExecutor}. It could also be accessed (but not mutated) potentially in the context
   * of any thread from {@link #drop}.
   */
  private final ConcurrentMap<SegmentIdWithShardSpec, Sink> sinks = new ConcurrentHashMap<>();
  private final Set<SegmentIdWithShardSpec> droppingSinks = Sets.newConcurrentHashSet();
  private final VersionedIntervalTimeline<String, Sink> sinkTimeline;
  private final long maxBytesTuningConfig;

  private final QuerySegmentWalker texasRanger;
  // This variable updated in add(), persist(), and drop()
  private final AtomicInteger rowsCurrentlyInMemory = new AtomicInteger();
  private final AtomicInteger totalRows = new AtomicInteger();
  private final AtomicLong bytesCurrentlyInMemory = new AtomicLong();
  // Synchronize persisting commitMetadata so that multiple persist threads (if present)
  // and abandon threads do not step over each other
  private final Lock commitLock = new ReentrantLock();

  private final AtomicBoolean closed = new AtomicBoolean(false);

  private volatile ListeningExecutorService persistExecutor = null;
  private volatile ListeningExecutorService pushExecutor = null;
  // use intermediate executor so that deadlock conditions can be prevented
  // where persist and push Executor try to put tasks in each other queues
  // thus creating circular dependency
  private volatile ListeningExecutorService intermediateTempExecutor = null;
  private volatile long nextFlush;
  private volatile FileLock basePersistDirLock = null;
  private volatile FileChannel basePersistDirLockChannel = null;

  private volatile Throwable persistError;
  private boolean useOak;

<<<<<<< HEAD
=======
  AppenderatorImpl(
      DataSchema schema,
      AppenderatorConfig tuningConfig,
      FireDepartmentMetrics metrics,
      DataSegmentPusher dataSegmentPusher,
      ObjectMapper objectMapper,
      QueryRunnerFactoryConglomerate conglomerate,
      DataSegmentAnnouncer segmentAnnouncer,
      ServiceEmitter emitter,
      ExecutorService queryExecutorService,
      IndexIO indexIO,
      IndexMerger indexMerger,
      Cache cache,
      CacheConfig cacheConfig,
      CachePopulatorStats cachePopulatorStats,
      boolean useOak
  )
  {
    this(
        schema,
        tuningConfig,
        metrics,
        dataSegmentPusher,
        objectMapper,
        segmentAnnouncer,
        conglomerate == null ? null : new SinkQuerySegmentWalker(
            schema.getDataSource(),
            new VersionedIntervalTimeline<>(
                String.CASE_INSENSITIVE_ORDER
            ),
            objectMapper,
            emitter,
            conglomerate,
            queryExecutorService,
            Preconditions.checkNotNull(cache, "cache"),
            cacheConfig,
            cachePopulatorStats
        ),
        indexIO,
        indexMerger,
        cache,
        useOak
    );
    log.info("Created Appenderator for dataSource[%s].", schema.getDataSource());
  }

>>>>>>> ac7ddee4
  /**
   * This constructor allows the caller to provide its own SinkQuerySegmentWalker.
   *
   * The sinkTimeline is set to the sink timeline of the provided SinkQuerySegmentWalker.
   * If the SinkQuerySegmentWalker is null, a new sink timeline is initialized.
   *
   * It is used by UnifiedIndexerAppenderatorsManager which allows queries on data associated with multiple
   * Appenderators.
   */
  AppenderatorImpl(
      String id,
      DataSchema schema,
      AppenderatorConfig tuningConfig,
      boolean storeCompactionState,
      FireDepartmentMetrics metrics,
      DataSegmentPusher dataSegmentPusher,
      ObjectMapper objectMapper,
      DataSegmentAnnouncer segmentAnnouncer,
      @Nullable SinkQuerySegmentWalker sinkQuerySegmentWalker,
      IndexIO indexIO,
      IndexMerger indexMerger,
      Cache cache,
      boolean useOak
  )
  {
    this.myId = id;
    this.schema = Preconditions.checkNotNull(schema, "schema");
    this.tuningConfig = Preconditions.checkNotNull(tuningConfig, "tuningConfig");
    this.storeCompactionState = storeCompactionState;
    this.metrics = Preconditions.checkNotNull(metrics, "metrics");
    this.dataSegmentPusher = Preconditions.checkNotNull(dataSegmentPusher, "dataSegmentPusher");
    this.objectMapper = Preconditions.checkNotNull(objectMapper, "objectMapper");
    this.segmentAnnouncer = Preconditions.checkNotNull(segmentAnnouncer, "segmentAnnouncer");
    this.indexIO = Preconditions.checkNotNull(indexIO, "indexIO");
    this.indexMerger = Preconditions.checkNotNull(indexMerger, "indexMerger");
    this.cache = cache;
    this.texasRanger = sinkQuerySegmentWalker;

    if (sinkQuerySegmentWalker == null) {
      this.sinkTimeline = new VersionedIntervalTimeline<>(
          String.CASE_INSENSITIVE_ORDER
      );
    } else {
      this.sinkTimeline = sinkQuerySegmentWalker.getSinkTimeline();
    }

    maxBytesTuningConfig = TuningConfigs.getMaxBytesInMemoryOrDefault(tuningConfig.getMaxBytesInMemory());
<<<<<<< HEAD
=======
    this.useOak = useOak;
    log.info("Created Appenderator for dataSource[%s].", schema.getDataSource());
>>>>>>> ac7ddee4
  }

  @Override
  public String getId()
  {
    return myId;
  }

  @Override
  public String getDataSource()
  {
    return schema.getDataSource();
  }

  @Override
  public Object startJob()
  {
    tuningConfig.getBasePersistDirectory().mkdirs();
    lockBasePersistDirectory();
    final Object retVal = bootstrapSinksFromDisk();
    initializeExecutors();
    resetNextFlush();
    return retVal;
  }

  private void throwPersistErrorIfExists()
  {
    if (persistError != null) {
      throw new RE(persistError, "Error while persisting");
    }
  }

  @Override
  public AppenderatorAddResult add(
      final SegmentIdWithShardSpec identifier,
      final InputRow row,
      @Nullable final Supplier<Committer> committerSupplier,
      final boolean allowIncrementalPersists
  ) throws IndexSizeExceededException, SegmentNotWritableException
  {
    throwPersistErrorIfExists();

    if (!identifier.getDataSource().equals(schema.getDataSource())) {
      throw new IAE(
          "Expected dataSource[%s] but was asked to insert row for dataSource[%s]?!",
          schema.getDataSource(),
          identifier.getDataSource()
      );
    }

    final Sink sink = getOrCreateSink(identifier);
    metrics.reportMessageMaxTimestamp(row.getTimestampFromEpoch());
    final int sinkRowsInMemoryBeforeAdd = sink.getNumRowsInMemory();
    final int sinkRowsInMemoryAfterAdd;
    final long bytesInMemoryBeforeAdd = sink.getBytesInMemory();
    final long bytesInMemoryAfterAdd;
    final IncrementalIndexAddResult addResult;

    try {
      addResult = sink.add(row, !allowIncrementalPersists);
      sinkRowsInMemoryAfterAdd = addResult.getRowCount();
      bytesInMemoryAfterAdd = addResult.getBytesInMemory();
    }
    catch (IndexSizeExceededException e) {
      // Uh oh, we can't do anything about this! We can't persist (commit metadata would be out of sync) and we
      // can't add the row (it just failed). This should never actually happen, though, because we check
      // sink.canAddRow after returning from add.
      log.error(e, "Sink for segment[%s] was unexpectedly full!", identifier);
      throw e;
    }

    if (sinkRowsInMemoryAfterAdd < 0) {
      throw new SegmentNotWritableException("Attempt to add row to swapped-out sink for segment[%s].", identifier);
    }

    final int numAddedRows = sinkRowsInMemoryAfterAdd - sinkRowsInMemoryBeforeAdd;
    rowsCurrentlyInMemory.addAndGet(numAddedRows);
    bytesCurrentlyInMemory.addAndGet(bytesInMemoryAfterAdd - bytesInMemoryBeforeAdd);
    totalRows.addAndGet(numAddedRows);

    boolean isPersistRequired = false;
    boolean persist = false;
    List<String> persistReasons = new ArrayList<>();

    if (!sink.canAppendRow()) {
      persist = true;
      persistReasons.add("No more rows can be appended to sink");
    }
    if (System.currentTimeMillis() > nextFlush) {
      persist = true;
      persistReasons.add(StringUtils.format(
          "current time[%d] is greater than nextFlush[%d]",
          System.currentTimeMillis(),
          nextFlush
      ));
    }
    if (rowsCurrentlyInMemory.get() >= tuningConfig.getMaxRowsInMemory()) {
      persist = true;
      persistReasons.add(StringUtils.format(
          "rowsCurrentlyInMemory[%d] is greater than maxRowsInMemory[%d]",
          rowsCurrentlyInMemory.get(),
          tuningConfig.getMaxRowsInMemory()
      ));
    }
    if (bytesCurrentlyInMemory.get() >= maxBytesTuningConfig) {
      persist = true;
      persistReasons.add(StringUtils.format(
          "bytesCurrentlyInMemory[%d] is greater than maxBytesInMemory[%d]",
          bytesCurrentlyInMemory.get(),
          maxBytesTuningConfig
      ));
    }
    if (persist) {
      if (allowIncrementalPersists) {
        // persistAll clears rowsCurrentlyInMemory, no need to update it.
        log.info("Flushing in-memory data to disk because %s.", String.join(",", persistReasons));
        Futures.addCallback(
            persistAll(committerSupplier == null ? null : committerSupplier.get()),
            new FutureCallback<Object>()
            {
              @Override
              public void onSuccess(@Nullable Object result)
              {
                // do nothing
              }

              @Override
              public void onFailure(Throwable t)
              {
                persistError = t;
              }
            }
        );
      } else {
        isPersistRequired = true;
      }
    }
    return new AppenderatorAddResult(identifier, sink.getNumRows(), isPersistRequired, addResult.getParseException());
  }

  @Override
  public List<SegmentIdWithShardSpec> getSegments()
  {
    return ImmutableList.copyOf(sinks.keySet());
  }

  @Override
  public int getRowCount(final SegmentIdWithShardSpec identifier)
  {
    final Sink sink = sinks.get(identifier);

    if (sink == null) {
      throw new ISE("No such sink: %s", identifier);
    } else {
      return sink.getNumRows();
    }
  }

  @Override
  public int getTotalRowCount()
  {
    return totalRows.get();
  }

  @VisibleForTesting
  int getRowsInMemory()
  {
    return rowsCurrentlyInMemory.get();
  }

  @VisibleForTesting
  long getBytesCurrentlyInMemory()
  {
    return bytesCurrentlyInMemory.get();
  }

  @VisibleForTesting
  long getBytesInMemory(SegmentIdWithShardSpec identifier)
  {
    final Sink sink = sinks.get(identifier);

    if (sink == null) {
      throw new ISE("No such sink: %s", identifier);
    } else {
      return sink.getBytesInMemory();
    }
  }

  private Sink getOrCreateSink(final SegmentIdWithShardSpec identifier)
  {
    Sink retVal = sinks.get(identifier);

    if (retVal == null) {
      final Map<String, Object> indexSpecMap = objectMapper.convertValue(
          tuningConfig.getIndexSpec(),
          new TypeReference<Map<String, Object>>() {}
      );
      retVal = new Sink(
          identifier.getInterval(),
          schema,
          identifier.getShardSpec(),
          storeCompactionState ? new CompactionState(tuningConfig.getPartitionsSpec(), indexSpecMap) : null,
          identifier.getVersion(),
          tuningConfig.getMaxRowsInMemory(),
          maxBytesTuningConfig,
          tuningConfig.isReportParseExceptions(),
          null,
          useOak);

      try {
        segmentAnnouncer.announceSegment(retVal.getSegment());
      }
      catch (IOException e) {
        log.makeAlert(e, "Failed to announce new segment[%s]", schema.getDataSource())
           .addData("interval", retVal.getInterval())
           .emit();
      }

      sinks.put(identifier, retVal);
      metrics.setSinkCount(sinks.size());
      sinkTimeline.add(retVal.getInterval(), retVal.getVersion(), identifier.getShardSpec().createChunk(retVal));
    }

    return retVal;
  }

  @Override
  public <T> QueryRunner<T> getQueryRunnerForIntervals(final Query<T> query, final Iterable<Interval> intervals)
  {
    if (texasRanger == null) {
      throw new IllegalStateException("Don't query me, bro.");
    }

    return texasRanger.getQueryRunnerForIntervals(query, intervals);
  }

  @Override
  public <T> QueryRunner<T> getQueryRunnerForSegments(final Query<T> query, final Iterable<SegmentDescriptor> specs)
  {
    if (texasRanger == null) {
      throw new IllegalStateException("Don't query me, bro.");
    }

    return texasRanger.getQueryRunnerForSegments(query, specs);
  }

  @Override
  public void clear() throws InterruptedException
  {
    // Drop commit metadata, then abandon all segments.

    try {
      throwPersistErrorIfExists();

      if (persistExecutor != null) {
        final ListenableFuture<?> uncommitFuture = persistExecutor.submit(
            () -> {
              try {
                commitLock.lock();
                objectMapper.writeValue(computeCommitFile(), Committed.nil());
              }
              finally {
                commitLock.unlock();
              }
              return null;
            }
        );

        // Await uncommit.
        uncommitFuture.get();

        // Drop everything.
        final List<ListenableFuture<?>> futures = new ArrayList<>();
        for (Map.Entry<SegmentIdWithShardSpec, Sink> entry : sinks.entrySet()) {
          futures.add(abandonSegment(entry.getKey(), entry.getValue(), true));
        }

        // Await dropping.
        Futures.allAsList(futures).get();
      }
    }
    catch (ExecutionException e) {
      throw new RuntimeException(e);
    }
  }

  @Override
  public ListenableFuture<?> drop(final SegmentIdWithShardSpec identifier)
  {
    final Sink sink = sinks.get(identifier);
    if (sink != null) {
      return abandonSegment(identifier, sink, true);
    } else {
      return Futures.immediateFuture(null);
    }
  }

  @Override
  public ListenableFuture<Object> persistAll(@Nullable final Committer committer)
  {
    throwPersistErrorIfExists();

    final Map<String, Integer> currentHydrants = new HashMap<>();
    final List<Pair<FireHydrant, SegmentIdWithShardSpec>> indexesToPersist = new ArrayList<>();
    int numPersistedRows = 0;
    long bytesPersisted = 0L;
    for (Map.Entry<SegmentIdWithShardSpec, Sink> entry : sinks.entrySet()) {
      final SegmentIdWithShardSpec identifier = entry.getKey();
      final Sink sink = entry.getValue();
      if (sink == null) {
        throw new ISE("No sink for identifier: %s", identifier);
      }
      final List<FireHydrant> hydrants = Lists.newArrayList(sink);
      currentHydrants.put(identifier.toString(), hydrants.size());
      numPersistedRows += sink.getNumRowsInMemory();
      bytesPersisted += sink.getBytesInMemory();

      final int limit = sink.isWritable() ? hydrants.size() - 1 : hydrants.size();

      for (FireHydrant hydrant : hydrants.subList(0, limit)) {
        if (!hydrant.hasSwapped()) {
          log.debug("Hydrant[%s] hasn't persisted yet, persisting. Segment[%s]", hydrant, identifier);
          indexesToPersist.add(Pair.of(hydrant, identifier));
        }
      }

      if (sink.swappable()) {
        indexesToPersist.add(Pair.of(sink.swap(), identifier));
      }
    }

    log.debug("Submitting persist runnable for dataSource[%s]", schema.getDataSource());

    final Object commitMetadata = committer == null ? null : committer.getMetadata();
    final Stopwatch runExecStopwatch = Stopwatch.createStarted();
    final Stopwatch persistStopwatch = Stopwatch.createStarted();
    final ListenableFuture<Object> future = persistExecutor.submit(
        new Callable<Object>()
        {
          @Override
          public Object call() throws IOException
          {
            try {
              for (Pair<FireHydrant, SegmentIdWithShardSpec> pair : indexesToPersist) {
                metrics.incrementRowOutputCount(persistHydrant(pair.lhs, pair.rhs));
              }

              if (committer != null) {
                log.debug(
                    "Committing metadata[%s] for sinks[%s].",
                    commitMetadata,
                    Joiner.on(", ").join(
                        currentHydrants.entrySet()
                                       .stream()
                                       .map(entry -> StringUtils.format(
                                           "%s:%d",
                                           entry.getKey(),
                                           entry.getValue()
                                       ))
                                       .collect(Collectors.toList())
                    )
                );

                committer.run();

                try {
                  commitLock.lock();
                  final Map<String, Integer> commitHydrants = new HashMap<>();
                  final Committed oldCommit = readCommit();
                  if (oldCommit != null) {
                    // merge current hydrants with existing hydrants
                    commitHydrants.putAll(oldCommit.getHydrants());
                  }
                  commitHydrants.putAll(currentHydrants);
                  writeCommit(new Committed(commitHydrants, commitMetadata));
                }
                finally {
                  commitLock.unlock();
                }
              }

              log.info(
                  "Flushed in-memory data with commit metadata [%s] for segments: %s",
                  commitMetadata,
                  indexesToPersist.stream()
                                  .map(itp -> itp.rhs.asSegmentId().toString())
                                  .distinct()
                                  .collect(Collectors.joining(", "))
              );

              // return null if committer is null
              return commitMetadata;
            }
            catch (IOException e) {
              metrics.incrementFailedPersists();
              throw e;
            }
            finally {
              metrics.incrementNumPersists();
              metrics.incrementPersistTimeMillis(persistStopwatch.elapsed(TimeUnit.MILLISECONDS));
              persistStopwatch.stop();
            }
          }
        }
    );

    final long startDelay = runExecStopwatch.elapsed(TimeUnit.MILLISECONDS);
    metrics.incrementPersistBackPressureMillis(startDelay);
    if (startDelay > WARN_DELAY) {
      log.warn("Ingestion was throttled for [%,d] millis because persists were pending.", startDelay);
    }
    runExecStopwatch.stop();
    resetNextFlush();

    // NB: The rows are still in memory until they're done persisting, but we only count rows in active indexes.
    rowsCurrentlyInMemory.addAndGet(-numPersistedRows);
    bytesCurrentlyInMemory.addAndGet(-bytesPersisted);
    return future;
  }

  @Override
  public ListenableFuture<SegmentsAndMetadata> push(
      final Collection<SegmentIdWithShardSpec> identifiers,
      @Nullable final Committer committer,
      final boolean useUniquePath
  )
  {
    final Map<SegmentIdWithShardSpec, Sink> theSinks = new HashMap<>();
    for (final SegmentIdWithShardSpec identifier : identifiers) {
      final Sink sink = sinks.get(identifier);
      if (sink == null) {
        throw new ISE("No sink for identifier: %s", identifier);
      }
      theSinks.put(identifier, sink);
      if (sink.finishWriting()) {
        totalRows.addAndGet(-sink.getNumRows());
      }
    }

    return Futures.transform(
        // We should always persist all segments regardless of the input because metadata should be committed for all
        // segments.
        persistAll(committer),
        (Function<Object, SegmentsAndMetadata>) commitMetadata -> {
          final List<DataSegment> dataSegments = new ArrayList<>();

          log.debug(
              "Building and pushing segments: %s",
              theSinks.keySet().stream().map(SegmentIdWithShardSpec::toString).collect(Collectors.joining(", "))
          );

          for (Map.Entry<SegmentIdWithShardSpec, Sink> entry : theSinks.entrySet()) {
            if (droppingSinks.contains(entry.getKey())) {
              log.warn("Skipping push of currently-dropping sink[%s]", entry.getKey());
              continue;
            }

            final DataSegment dataSegment = mergeAndPush(
                entry.getKey(),
                entry.getValue(),
                useUniquePath
            );
            if (dataSegment != null) {
              dataSegments.add(dataSegment);
            } else {
              log.warn("mergeAndPush[%s] returned null, skipping.", entry.getKey());
            }
          }

          return new SegmentsAndMetadata(dataSegments, commitMetadata);
        },
        pushExecutor
    );
  }

  /**
   * Insert a barrier into the merge-and-push queue. When this future resolves, all pending pushes will have finished.
   * This is useful if we're going to do something that would otherwise potentially break currently in-progress
   * pushes.
   */
  private ListenableFuture<?> pushBarrier()
  {
    return intermediateTempExecutor.submit(
        (Runnable) () -> pushExecutor.submit(() -> {})
    );
  }

  /**
   * Merge segment, push to deep storage. Should only be used on segments that have been fully persisted. Must only
   * be run in the single-threaded pushExecutor.
   *
   * @param identifier    sink identifier
   * @param sink          sink to push
   * @param useUniquePath true if the segment should be written to a path with a unique identifier
   *
   * @return segment descriptor, or null if the sink is no longer valid
   */
  @Nullable
  private DataSegment mergeAndPush(
      final SegmentIdWithShardSpec identifier,
      final Sink sink,
      final boolean useUniquePath
  )
  {
    // Bail out if this sink is null or otherwise not what we expect.
    //noinspection ObjectEquality
    if (sinks.get(identifier) != sink) {
      log.warn("Sink for segment[%s] no longer valid, bailing out of mergeAndPush.", identifier);
      return null;
    }

    // Use a descriptor file to indicate that pushing has completed.
    final File persistDir = computePersistDir(identifier);
    final File mergedTarget = new File(persistDir, "merged");
    final File descriptorFile = computeDescriptorFile(identifier);

    // Sanity checks
    for (FireHydrant hydrant : sink) {
      if (sink.isWritable()) {
        throw new ISE("WTF?! Expected sink to be no longer writable before mergeAndPush. Segment[%s].", identifier);
      }

      synchronized (hydrant) {
        if (!hydrant.hasSwapped()) {
          throw new ISE("WTF?! Expected sink to be fully persisted before mergeAndPush. Segment[%s].", identifier);
        }
      }
    }

    try {
      if (descriptorFile.exists()) {
        // Already pushed.

        if (useUniquePath) {
          // Don't reuse the descriptor, because the caller asked for a unique path. Leave the old one as-is, since
          // it might serve some unknown purpose.
          log.debug(
              "Segment[%s] already pushed, but we want a unique path, so will push again with a new path.",
              identifier
          );
        } else {
          log.info("Segment[%s] already pushed, skipping.", identifier);
          return objectMapper.readValue(descriptorFile, DataSegment.class);
        }
      }

      removeDirectory(mergedTarget);

      if (mergedTarget.exists()) {
        throw new ISE("Merged target[%s] exists after removing?!", mergedTarget);
      }

      final File mergedFile;
      final long mergeFinishTime;
      final long startTime = System.nanoTime();
      List<QueryableIndex> indexes = new ArrayList<>();
      Closer closer = Closer.create();
      try {
        for (FireHydrant fireHydrant : sink) {
          Pair<Segment, Closeable> segmentAndCloseable = fireHydrant.getAndIncrementSegment();
          final QueryableIndex queryableIndex = segmentAndCloseable.lhs.asQueryableIndex();
          log.debug("Segment[%s] adding hydrant[%s]", identifier, fireHydrant);
          indexes.add(queryableIndex);
          closer.register(segmentAndCloseable.rhs);
        }

        mergedFile = indexMerger.mergeQueryableIndex(
            indexes,
            schema.getGranularitySpec().isRollup(),
            schema.getAggregators(),
            mergedTarget,
            tuningConfig.getIndexSpec(),
            tuningConfig.getSegmentWriteOutMediumFactory()
        );

        mergeFinishTime = System.nanoTime();

        log.debug("Segment[%s] built in %,dms.", identifier, (mergeFinishTime - startTime) / 1000000);
      }
      catch (Throwable t) {
        throw closer.rethrow(t);
      }
      finally {
        closer.close();
      }

      // Retry pushing segments because uploading to deep storage might fail especially for cloud storage types
      final DataSegment segment = RetryUtils.retry(
          // The appenderator is currently being used for the local indexing task and the Kafka indexing task. For the
          // Kafka indexing task, pushers must use unique file paths in deep storage in order to maintain exactly-once
          // semantics.
          () -> dataSegmentPusher.push(
              mergedFile,
              sink.getSegment().withDimensions(IndexMerger.getMergedDimensionsFromQueryableIndexes(indexes)),
              useUniquePath
          ),
          exception -> exception instanceof Exception,
          5
      );

      final long pushFinishTime = System.nanoTime();

      objectMapper.writeValue(descriptorFile, segment);

      log.info(
          "Segment[%s] of %,d bytes "
          + "built from %d incremental persist(s) in %,dms; "
          + "pushed to deep storage in %,dms. "
          + "Load spec is: %s",
          identifier,
          segment.getSize(),
          indexes.size(),
          (mergeFinishTime - startTime) / 1000000,
          (pushFinishTime - mergeFinishTime) / 1000000,
          objectMapper.writeValueAsString(segment.getLoadSpec())
      );

      return segment;
    }
    catch (Exception e) {
      metrics.incrementFailedHandoffs();
      log.warn(e, "Failed to push merged index for segment[%s].", identifier);
      throw new RuntimeException(e);
    }
  }

  @Override
  public void close()
  {
    if (!closed.compareAndSet(false, true)) {
      log.debug("Appenderator already closed, skipping close() call.");
      return;
    }

    log.debug("Shutting down...");

    final List<ListenableFuture<?>> futures = new ArrayList<>();
    for (Map.Entry<SegmentIdWithShardSpec, Sink> entry : sinks.entrySet()) {
      futures.add(abandonSegment(entry.getKey(), entry.getValue(), false));
    }

    try {
      Futures.allAsList(futures).get();
    }
    catch (InterruptedException e) {
      Thread.currentThread().interrupt();
      log.warn(e, "Interrupted during close()");
    }
    catch (ExecutionException e) {
      log.warn(e, "Unable to abandon existing segments during close()");
    }

    try {
      shutdownExecutors();
      Preconditions.checkState(
          persistExecutor == null || persistExecutor.awaitTermination(365, TimeUnit.DAYS),
          "persistExecutor not terminated"
      );
      Preconditions.checkState(
          pushExecutor == null || pushExecutor.awaitTermination(365, TimeUnit.DAYS),
          "pushExecutor not terminated"
      );
      Preconditions.checkState(
          intermediateTempExecutor == null || intermediateTempExecutor.awaitTermination(365, TimeUnit.DAYS),
          "intermediateTempExecutor not terminated"
      );
      persistExecutor = null;
      pushExecutor = null;
      intermediateTempExecutor = null;
    }
    catch (InterruptedException e) {
      Thread.currentThread().interrupt();
      throw new ISE("Failed to shutdown executors during close()");
    }

    // Only unlock if executors actually shut down.
    unlockBasePersistDirectory();
  }

  /**
   * Unannounce the segments and wait for outstanding persists to finish.
   * Do not unlock base persist dir as we are not waiting for push executor to shut down
   * relying on current JVM to shutdown to not cause any locking problem if the task is restored.
   * In case when task is restored and current task is still active because of push executor (which it shouldn't be
   * since push executor starts daemon threads) then the locking should fail and new task should fail to start.
   * This also means that this method should only be called when task is shutting down.
   */
  @Override
  public void closeNow()
  {
    if (!closed.compareAndSet(false, true)) {
      log.debug("Appenderator already closed, skipping closeNow() call.");
      return;
    }

    log.debug("Shutting down immediately...");
    for (Map.Entry<SegmentIdWithShardSpec, Sink> entry : sinks.entrySet()) {
      try {
        segmentAnnouncer.unannounceSegment(entry.getValue().getSegment());
      }
      catch (Exception e) {
        log.makeAlert(e, "Failed to unannounce segment[%s]", schema.getDataSource())
           .addData("identifier", entry.getKey().toString())
           .emit();
      }
    }
    try {
      shutdownExecutors();
      // We don't wait for pushExecutor to be terminated. See Javadoc for more details.
      Preconditions.checkState(
          persistExecutor == null || persistExecutor.awaitTermination(365, TimeUnit.DAYS),
          "persistExecutor not terminated"
      );
      Preconditions.checkState(
          intermediateTempExecutor == null || intermediateTempExecutor.awaitTermination(365, TimeUnit.DAYS),
          "intermediateTempExecutor not terminated"
      );
      persistExecutor = null;
      intermediateTempExecutor = null;
    }
    catch (InterruptedException e) {
      Thread.currentThread().interrupt();
      throw new ISE("Failed to shutdown executors during close()");
    }
  }

  private void lockBasePersistDirectory()
  {
    if (basePersistDirLock == null) {
      try {
        basePersistDirLockChannel = FileChannel.open(
            computeLockFile().toPath(),
            StandardOpenOption.CREATE,
            StandardOpenOption.WRITE
        );

        basePersistDirLock = basePersistDirLockChannel.tryLock();
        if (basePersistDirLock == null) {
          throw new ISE("Cannot acquire lock on basePersistDir: %s", computeLockFile());
        }
      }
      catch (IOException e) {
        throw new RuntimeException(e);
      }
    }
  }

  private void unlockBasePersistDirectory()
  {
    try {
      if (basePersistDirLock != null) {
        basePersistDirLock.release();
        basePersistDirLockChannel.close();
        basePersistDirLock = null;
      }
    }
    catch (IOException e) {
      throw new RuntimeException(e);
    }
  }

  private void initializeExecutors()
  {
    final int maxPendingPersists = tuningConfig.getMaxPendingPersists();

    if (persistExecutor == null) {
      // use a blocking single threaded executor to throttle the firehose when write to disk is slow
      persistExecutor = MoreExecutors.listeningDecorator(
          Execs.newBlockingSingleThreaded("[" + myId + "]-appenderator-persist", maxPendingPersists)
      );
    }

    if (pushExecutor == null) {
      // use a blocking single threaded executor to throttle the firehose when write to disk is slow
      pushExecutor = MoreExecutors.listeningDecorator(
          Execs.newBlockingSingleThreaded("[" + myId + "]-appenderator-merge", 1)
      );
    }

    if (intermediateTempExecutor == null) {
      // use single threaded executor with SynchronousQueue so that all abandon operations occur sequentially
      intermediateTempExecutor = MoreExecutors.listeningDecorator(
          Execs.newBlockingSingleThreaded("[" + myId + "]-appenderator-abandon", 0)
      );
    }
  }

  private void shutdownExecutors()
  {
    if (persistExecutor != null) {
      persistExecutor.shutdownNow();
    }

    if (pushExecutor != null) {
      pushExecutor.shutdownNow();
    }

    if (intermediateTempExecutor != null) {
      intermediateTempExecutor.shutdownNow();
    }
  }

  private void resetNextFlush()
  {
    nextFlush = DateTimes.nowUtc().plus(tuningConfig.getIntermediatePersistPeriod()).getMillis();
  }

  /**
   * Populate "sinks" and "sinkTimeline" with committed segments, and announce them with the segmentAnnouncer.
   *
   * @return persisted commit metadata
   */
  private Object bootstrapSinksFromDisk()
  {
    Preconditions.checkState(sinks.isEmpty(), "Already bootstrapped?!");

    final File baseDir = tuningConfig.getBasePersistDirectory();
    if (!baseDir.exists()) {
      return null;
    }

    final File[] files = baseDir.listFiles();
    if (files == null) {
      return null;
    }


    final Committed committed;
    File commitFile = null;
    try {
      commitLock.lock();
      commitFile = computeCommitFile();
      if (commitFile.exists()) {
        committed = objectMapper.readValue(commitFile, Committed.class);
      } else {
        committed = Committed.nil();
      }
    }
    catch (Exception e) {
      throw new ISE(e, "Failed to read commitFile: %s", commitFile);
    }
    finally {
      commitLock.unlock();
    }

    int rowsSoFar = 0;

    if (committed.equals(Committed.nil())) {
      log.debug("No previously committed metadata.");
    } else {
      log.info(
          "Loading partially-persisted segments[%s] from[%s] with commit metadata: %s",
          String.join(", ", committed.getHydrants().keySet()),
          baseDir,
          committed.getMetadata()
      );
    }

    for (File sinkDir : files) {
      final File identifierFile = new File(sinkDir, IDENTIFIER_FILE_NAME);
      if (!identifierFile.isFile()) {
        // No identifier in this sinkDir; it must not actually be a sink directory. Skip it.
        continue;
      }

      try {
        final SegmentIdWithShardSpec identifier = objectMapper.readValue(
            new File(sinkDir, "identifier.json"),
            SegmentIdWithShardSpec.class
        );

        final int committedHydrants = committed.getCommittedHydrants(identifier.toString());

        if (committedHydrants <= 0) {
          log.info("Removing uncommitted segment at [%s].", sinkDir);
          FileUtils.deleteDirectory(sinkDir);
          continue;
        }

        // To avoid reading and listing of "merged" dir and other special files
        final File[] sinkFiles = sinkDir.listFiles(
            (dir, fileName) -> !(Ints.tryParse(fileName) == null)
        );

        Arrays.sort(
            sinkFiles,
            (o1, o2) -> Ints.compare(Integer.parseInt(o1.getName()), Integer.parseInt(o2.getName()))
        );

        List<FireHydrant> hydrants = new ArrayList<>();
        for (File hydrantDir : sinkFiles) {
          final int hydrantNumber = Integer.parseInt(hydrantDir.getName());

          if (hydrantNumber >= committedHydrants) {
            log.info("Removing uncommitted partial segment at [%s]", hydrantDir);
            FileUtils.deleteDirectory(hydrantDir);
          } else {
            log.debug("Loading previously persisted partial segment at [%s]", hydrantDir);
            if (hydrantNumber != hydrants.size()) {
              throw new ISE("Missing hydrant [%,d] in sinkDir [%s].", hydrants.size(), sinkDir);
            }

            hydrants.add(
                new FireHydrant(
                    new QueryableIndexSegment(indexIO.loadIndex(hydrantDir), identifier.asSegmentId()),
                    hydrantNumber
                )
            );
          }
        }

        // Make sure we loaded enough hydrants.
        if (committedHydrants != hydrants.size()) {
          throw new ISE("Missing hydrant [%,d] in sinkDir [%s].", hydrants.size(), sinkDir);
        }

        Sink currSink = new Sink(
            identifier.getInterval(),
            schema,
            identifier.getShardSpec(),
            null,
            identifier.getVersion(),
            tuningConfig.getMaxRowsInMemory(),
            maxBytesTuningConfig,
            tuningConfig.isReportParseExceptions(),
            null,
            hydrants,
            false);
        rowsSoFar += currSink.getNumRows();
        sinks.put(identifier, currSink);
        sinkTimeline.add(
            currSink.getInterval(),
            currSink.getVersion(),
            identifier.getShardSpec().createChunk(currSink)
        );

        segmentAnnouncer.announceSegment(currSink.getSegment());
      }
      catch (IOException e) {
        log.makeAlert(e, "Problem loading sink[%s] from disk.", schema.getDataSource())
           .addData("sinkDir", sinkDir)
           .emit();
      }
    }

    // Make sure we loaded all committed sinks.
    final Set<String> loadedSinks = Sets.newHashSet(
        Iterables.transform(sinks.keySet(), SegmentIdWithShardSpec::toString)
    );
    final Set<String> missingSinks = Sets.difference(committed.getHydrants().keySet(), loadedSinks);
    if (!missingSinks.isEmpty()) {
      throw new ISE("Missing committed sinks [%s]", Joiner.on(", ").join(missingSinks));
    }

    totalRows.set(rowsSoFar);
    return committed.getMetadata();
  }

  private ListenableFuture<?> abandonSegment(
      final SegmentIdWithShardSpec identifier,
      final Sink sink,
      final boolean removeOnDiskData
  )
  {
    // Ensure no future writes will be made to this sink.
    if (sink.finishWriting()) {
      // Decrement this sink's rows from the counters. we only count active sinks so that we don't double decrement,
      // i.e. those that haven't been persisted for *InMemory counters, or pushed to deep storage for the total counter.
      rowsCurrentlyInMemory.addAndGet(-sink.getNumRowsInMemory());
      bytesCurrentlyInMemory.addAndGet(-sink.getBytesInMemory());
      totalRows.addAndGet(-sink.getNumRows());
    }

    // Mark this identifier as dropping, so no future push tasks will pick it up.
    droppingSinks.add(identifier);

    // Wait for any outstanding pushes to finish, then abandon the segment inside the persist thread.
    return Futures.transform(
        pushBarrier(),
        new Function<Object, Void>()
        {
          @Nullable
          @Override
          public Void apply(@Nullable Object input)
          {
            if (!sinks.remove(identifier, sink)) {
              log.error("Sink for segment[%s] no longer valid, not abandoning.", identifier);
              return null;
            }

            metrics.setSinkCount(sinks.size());

            if (removeOnDiskData) {
              // Remove this segment from the committed list. This must be done from the persist thread.
              log.debug("Removing commit metadata for segment[%s].", identifier);
              try {
                commitLock.lock();
                final Committed oldCommit = readCommit();
                if (oldCommit != null) {
                  writeCommit(oldCommit.without(identifier.toString()));
                }
              }
              catch (Exception e) {
                log.makeAlert(e, "Failed to update committed segments[%s]", schema.getDataSource())
                   .addData("identifier", identifier.toString())
                   .emit();
                throw new RuntimeException(e);
              }
              finally {
                commitLock.unlock();
              }
            }

            // Unannounce the segment.
            try {
              segmentAnnouncer.unannounceSegment(sink.getSegment());
            }
            catch (Exception e) {
              log.makeAlert(e, "Failed to unannounce segment[%s]", schema.getDataSource())
                 .addData("identifier", identifier.toString())
                 .emit();
            }

            droppingSinks.remove(identifier);
            sinkTimeline.remove(
                sink.getInterval(),
                sink.getVersion(),
                identifier.getShardSpec().createChunk(sink)
            );
            for (FireHydrant hydrant : sink) {
              if (cache != null) {
                cache.close(SinkQuerySegmentWalker.makeHydrantCacheIdentifier(hydrant));
              }
              hydrant.swapSegment(null);
            }

            if (removeOnDiskData) {
              removeDirectory(computePersistDir(identifier));
            }

            log.info("Dropped segment[%s].", identifier);

            return null;
          }
        },
        // use persistExecutor to make sure that all the pending persists completes before
        // starting to abandon segments
        persistExecutor
    );
  }

  private Committed readCommit() throws IOException
  {
    final File commitFile = computeCommitFile();
    if (commitFile.exists()) {
      // merge current hydrants with existing hydrants
      return objectMapper.readValue(commitFile, Committed.class);
    } else {
      return null;
    }
  }

  private void writeCommit(Committed newCommit) throws IOException
  {
    final File commitFile = computeCommitFile();
    objectMapper.writeValue(commitFile, newCommit);
  }

  private File computeCommitFile()
  {
    return new File(tuningConfig.getBasePersistDirectory(), "commit.json");
  }

  private File computeLockFile()
  {
    return new File(tuningConfig.getBasePersistDirectory(), ".lock");
  }

  private File computePersistDir(SegmentIdWithShardSpec identifier)
  {
    return new File(tuningConfig.getBasePersistDirectory(), identifier.toString());
  }

  private File computeIdentifierFile(SegmentIdWithShardSpec identifier)
  {
    return new File(computePersistDir(identifier), IDENTIFIER_FILE_NAME);
  }

  private File computeDescriptorFile(SegmentIdWithShardSpec identifier)
  {
    return new File(computePersistDir(identifier), "descriptor.json");
  }

  private File createPersistDirIfNeeded(SegmentIdWithShardSpec identifier) throws IOException
  {
    final File persistDir = computePersistDir(identifier);
    org.apache.commons.io.FileUtils.forceMkdir(persistDir);

    objectMapper.writeValue(computeIdentifierFile(identifier), identifier);

    return persistDir;
  }

  /**
   * Persists the given hydrant and returns the number of rows persisted. Must only be called in the single-threaded
   * persistExecutor.
   *
   * @param indexToPersist hydrant to persist
   * @param identifier     the segment this hydrant is going to be part of
   *
   * @return the number of rows persisted
   */
  private int persistHydrant(FireHydrant indexToPersist, SegmentIdWithShardSpec identifier)
  {
    synchronized (indexToPersist) {
      if (indexToPersist.hasSwapped()) {
        log.info(
            "Segment[%s] hydrant[%s] already swapped. Ignoring request to persist.",
            identifier, indexToPersist
        );
        return 0;
      }

      log.debug("Segment[%s], persisting Hydrant[%s]", identifier, indexToPersist);

      try {
        final long startTime = System.nanoTime();
        int numRows = indexToPersist.getIndex().size();

        final File persistedFile;
        final File persistDir = createPersistDirIfNeeded(identifier);
        persistedFile = indexMerger.persist(
            indexToPersist.getIndex(),
            identifier.getInterval(),
            new File(persistDir, String.valueOf(indexToPersist.getCount())),
            tuningConfig.getIndexSpecForIntermediatePersists(),
            tuningConfig.getSegmentWriteOutMediumFactory()
        );

        log.info(
            "Flushed in-memory data for segment[%s] spill[%s] to disk in [%,d] ms (%,d rows).",
            indexToPersist.getSegmentId(),
            indexToPersist.getCount(),
            (System.nanoTime() - startTime) / 1000000,
            numRows
        );

        indexToPersist.swapSegment(
            new QueryableIndexSegment(indexIO.loadIndex(persistedFile), indexToPersist.getSegmentId())
        );

        return numRows;
      }
      catch (IOException e) {
        log.makeAlert("Incremental persist failed")
           .addData("segment", identifier.toString())
           .addData("dataSource", schema.getDataSource())
           .addData("count", indexToPersist.getCount())
           .emit();

        throw new RuntimeException(e);
      }
    }
  }

  private void removeDirectory(final File target)
  {
    if (target.exists()) {
      try {
        FileUtils.deleteDirectory(target);
      }
      catch (Exception e) {
        log.makeAlert(e, "Failed to remove directory[%s]", schema.getDataSource())
           .addData("file", target)
           .emit();
      }
    }
  }
}<|MERGE_RESOLUTION|>--- conflicted
+++ resolved
@@ -150,57 +150,8 @@
   private volatile FileChannel basePersistDirLockChannel = null;
 
   private volatile Throwable persistError;
-  private boolean useOak;
-
-<<<<<<< HEAD
-=======
-  AppenderatorImpl(
-      DataSchema schema,
-      AppenderatorConfig tuningConfig,
-      FireDepartmentMetrics metrics,
-      DataSegmentPusher dataSegmentPusher,
-      ObjectMapper objectMapper,
-      QueryRunnerFactoryConglomerate conglomerate,
-      DataSegmentAnnouncer segmentAnnouncer,
-      ServiceEmitter emitter,
-      ExecutorService queryExecutorService,
-      IndexIO indexIO,
-      IndexMerger indexMerger,
-      Cache cache,
-      CacheConfig cacheConfig,
-      CachePopulatorStats cachePopulatorStats,
-      boolean useOak
-  )
-  {
-    this(
-        schema,
-        tuningConfig,
-        metrics,
-        dataSegmentPusher,
-        objectMapper,
-        segmentAnnouncer,
-        conglomerate == null ? null : new SinkQuerySegmentWalker(
-            schema.getDataSource(),
-            new VersionedIntervalTimeline<>(
-                String.CASE_INSENSITIVE_ORDER
-            ),
-            objectMapper,
-            emitter,
-            conglomerate,
-            queryExecutorService,
-            Preconditions.checkNotNull(cache, "cache"),
-            cacheConfig,
-            cachePopulatorStats
-        ),
-        indexIO,
-        indexMerger,
-        cache,
-        useOak
-    );
-    log.info("Created Appenderator for dataSource[%s].", schema.getDataSource());
-  }
-
->>>>>>> ac7ddee4
+  private String incrementalIndexImpl;
+
   /**
    * This constructor allows the caller to provide its own SinkQuerySegmentWalker.
    *
@@ -223,7 +174,7 @@
       IndexIO indexIO,
       IndexMerger indexMerger,
       Cache cache,
-      boolean useOak
+      String incrementalIndexImpl
   )
   {
     this.myId = id;
@@ -238,6 +189,7 @@
     this.indexMerger = Preconditions.checkNotNull(indexMerger, "indexMerger");
     this.cache = cache;
     this.texasRanger = sinkQuerySegmentWalker;
+    this.incrementalIndexImpl = incrementalIndexImpl;
 
     if (sinkQuerySegmentWalker == null) {
       this.sinkTimeline = new VersionedIntervalTimeline<>(
@@ -248,11 +200,6 @@
     }
 
     maxBytesTuningConfig = TuningConfigs.getMaxBytesInMemoryOrDefault(tuningConfig.getMaxBytesInMemory());
-<<<<<<< HEAD
-=======
-    this.useOak = useOak;
-    log.info("Created Appenderator for dataSource[%s].", schema.getDataSource());
->>>>>>> ac7ddee4
   }
 
   @Override
@@ -460,7 +407,8 @@
           maxBytesTuningConfig,
           tuningConfig.isReportParseExceptions(),
           null,
-          useOak);
+          incrementalIndexImpl
+      );
 
       try {
         segmentAnnouncer.announceSegment(retVal.getSegment());
@@ -1180,7 +1128,8 @@
             tuningConfig.isReportParseExceptions(),
             null,
             hydrants,
-            false);
+            "onheap"
+        );
         rowsSoFar += currSink.getNumRows();
         sinks.put(identifier, currSink);
         sinkTimeline.add(
