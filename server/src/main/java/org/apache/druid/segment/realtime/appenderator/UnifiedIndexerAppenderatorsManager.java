/*
 * Licensed to the Apache Software Foundation (ASF) under one
 * or more contributor license agreements.  See the NOTICE file
 * distributed with this work for additional information
 * regarding copyright ownership.  The ASF licenses this file
 * to you under the Apache License, Version 2.0 (the
 * "License"); you may not use this file except in compliance
 * with the License.  You may obtain a copy of the License at
 *
 *   http://www.apache.org/licenses/LICENSE-2.0
 *
 * Unless required by applicable law or agreed to in writing,
 * software distributed under the License is distributed on an
 * "AS IS" BASIS, WITHOUT WARRANTIES OR CONDITIONS OF ANY
 * KIND, either express or implied.  See the License for the
 * specific language governing permissions and limitations
 * under the License.
 */

package org.apache.druid.segment.realtime.appenderator;

import com.fasterxml.jackson.databind.ObjectMapper;
import com.google.common.annotations.VisibleForTesting;
import com.google.common.base.Preconditions;
import com.google.common.util.concurrent.ListenableFuture;
import com.google.common.util.concurrent.ListeningExecutorService;
import com.google.common.util.concurrent.MoreExecutors;
import com.google.inject.Inject;
import com.google.inject.Provider;
import org.apache.druid.client.cache.Cache;
import org.apache.druid.client.cache.CacheConfig;
import org.apache.druid.client.cache.CachePopulatorStats;
import org.apache.druid.guice.annotations.Processing;
import org.apache.druid.indexer.partitions.PartitionsSpec;
import org.apache.druid.indexing.worker.config.WorkerConfig;
import org.apache.druid.java.util.common.IAE;
import org.apache.druid.java.util.common.UOE;
import org.apache.druid.java.util.common.concurrent.Execs;
import org.apache.druid.java.util.common.logger.Logger;
import org.apache.druid.java.util.emitter.service.ServiceEmitter;
import org.apache.druid.query.Query;
import org.apache.druid.query.QueryRunner;
import org.apache.druid.query.QueryRunnerFactoryConglomerate;
import org.apache.druid.query.SegmentDescriptor;
import org.apache.druid.query.aggregation.AggregatorFactory;
import org.apache.druid.segment.IndexIO;
import org.apache.druid.segment.IndexMerger;
import org.apache.druid.segment.IndexSpec;
import org.apache.druid.segment.IndexableAdapter;
import org.apache.druid.segment.ProgressIndicator;
import org.apache.druid.segment.QueryableIndex;
import org.apache.druid.segment.incremental.IncrementalIndex;
import org.apache.druid.segment.indexing.DataSchema;
import org.apache.druid.segment.loading.DataSegmentPusher;
import org.apache.druid.segment.realtime.FireDepartmentMetrics;
import org.apache.druid.segment.realtime.plumber.Sink;
import org.apache.druid.segment.writeout.SegmentWriteOutMediumFactory;
import org.apache.druid.server.coordination.DataSegmentAnnouncer;
import org.apache.druid.timeline.VersionedIntervalTimeline;
import org.joda.time.Interval;
import org.joda.time.Period;

import javax.annotation.Nullable;
import java.io.File;
import java.io.IOException;
import java.util.ArrayList;
import java.util.HashMap;
import java.util.List;
import java.util.Map;
import java.util.concurrent.Callable;
import java.util.concurrent.ExecutorService;

/**
 * Manages {@link Appenderator} instances for the CliIndexer task execution service, which runs all tasks in
 * a single process.
 *
 * This class keeps a map of {@link DatasourceBundle} objects, keyed by datasource name. Each bundle contains:
 * - A per-datasource {@link SinkQuerySegmentWalker} (with an associated per-datasource timeline)
 * - A map that associates a taskId with a list of Appenderators created for that task
 *
 * Access to the datasource bundle map and the task->appenderator maps is synchronized. The methods
 * on this class can be called concurrently from multiple task threads. If there are no remaining
 * appenderators for a given datasource, the corresponding bundle will be removed from the bundle map.
 *
 * Appenderators created by this class will use the shared per-datasource SinkQuerySegmentWalkers.
 *
 * The per-datasource SinkQuerySegmentWalkers share a common queryExecutorService.
 *
 * Each task that requests an Appenderator from this AppenderatorsManager will receive a heap memory limit
 * equal to {@link WorkerConfig#globalIngestionHeapLimitBytes} evenly divided by {@link WorkerConfig#capacity}.
 * This assumes that each task will only ingest to one Appenderator simultaneously.
 *
 * The Appenderators created by this class share an executor pool for {@link IndexMerger} persist
 * and merge operations, with concurrent operations limited to `druid.worker.capacity` divided 2. This limit is imposed
 * to reduce overall memory usage.
 */
public class UnifiedIndexerAppenderatorsManager implements AppenderatorsManager
{
  private final Logger LOG = new Logger(UnifiedIndexerAppenderatorsManager.class);

  private final Map<String, DatasourceBundle> datasourceBundles = new HashMap<>();

  private final ExecutorService queryExecutorService;
  private final WorkerConfig workerConfig;
  private final Cache cache;
  private final CacheConfig cacheConfig;
  private final CachePopulatorStats cachePopulatorStats;
  private final ObjectMapper objectMapper;
  private final ServiceEmitter serviceEmitter;
  private final Provider<QueryRunnerFactoryConglomerate> queryRunnerFactoryConglomerateProvider;

  private ListeningExecutorService mergeExecutor;

  @Inject
  public UnifiedIndexerAppenderatorsManager(
      @Processing ExecutorService queryExecutorService,
      WorkerConfig workerConfig,
      Cache cache,
      CacheConfig cacheConfig,
      CachePopulatorStats cachePopulatorStats,
      ObjectMapper objectMapper,
      ServiceEmitter serviceEmitter,
      Provider<QueryRunnerFactoryConglomerate> queryRunnerFactoryConglomerateProvider
  )
  {
    this.queryExecutorService = queryExecutorService;
    this.workerConfig = workerConfig;
    this.cache = cache;
    this.cacheConfig = cacheConfig;
    this.cachePopulatorStats = cachePopulatorStats;
    this.objectMapper = objectMapper;
    this.serviceEmitter = serviceEmitter;
    this.queryRunnerFactoryConglomerateProvider = queryRunnerFactoryConglomerateProvider;

    this.mergeExecutor = MoreExecutors.listeningDecorator(
        Execs.multiThreaded(workerConfig.getNumConcurrentMerges(), "unified-indexer-merge-pool-%d")
    );
  }

  @Override
  public Appenderator createRealtimeAppenderatorForTask(
      String taskId,
      DataSchema schema,
      AppenderatorConfig config,
      FireDepartmentMetrics metrics,
      DataSegmentPusher dataSegmentPusher,
      ObjectMapper objectMapper,
      IndexIO indexIO,
      IndexMerger indexMerger,
      QueryRunnerFactoryConglomerate conglomerate,
      DataSegmentAnnouncer segmentAnnouncer,
      ServiceEmitter emitter,
      ExecutorService queryExecutorService,
      Cache cache,
      CacheConfig cacheConfig,
      CachePopulatorStats cachePopulatorStats,
      boolean useOak
  )
  {
    synchronized (this) {
      DatasourceBundle datasourceBundle = datasourceBundles.computeIfAbsent(
          schema.getDataSource(),
          DatasourceBundle::new
      );

<<<<<<< HEAD
      Appenderator appenderator = new AppenderatorImpl(
          taskId,
          schema,
          rewriteAppenderatorConfigMemoryLimits(config),
          false,
          metrics,
          dataSegmentPusher,
          objectMapper,
          segmentAnnouncer,
          datasourceBundle.getWalker(),
          indexIO,
          wrapIndexMerger(indexMerger),
          cache
      );
=======
    Appenderator appenderator = new AppenderatorImpl(
        schema,
        rewriteAppenderatorConfigMemoryLimits(config),
        metrics,
        dataSegmentPusher,
        objectMapper,
        segmentAnnouncer,
        segmentWalker,
        indexIO,
        wrapIndexMerger(indexMerger),
        cache,
        useOak
    );
>>>>>>> ac7ddee4

      datasourceBundle.addAppenderator(taskId, appenderator);
      return appenderator;
    }
  }

  @Override
  public Appenderator createOfflineAppenderatorForTask(
<<<<<<< HEAD
      String taskId,
      DataSchema schema,
      AppenderatorConfig config,
      boolean storeCompactionState,
      FireDepartmentMetrics metrics,
      DataSegmentPusher dataSegmentPusher,
      ObjectMapper objectMapper,
      IndexIO indexIO,
      IndexMerger indexMerger
  )
  {
    synchronized (this) {
      DatasourceBundle datasourceBundle = datasourceBundles.computeIfAbsent(
          schema.getDataSource(),
          DatasourceBundle::new
      );

      Appenderator appenderator = Appenderators.createOffline(
          taskId,
          schema,
          rewriteAppenderatorConfigMemoryLimits(config),
          storeCompactionState,
          metrics,
          dataSegmentPusher,
          objectMapper,
          indexIO,
          wrapIndexMerger(indexMerger)
      );
      datasourceBundle.addAppenderator(taskId, appenderator);
      return appenderator;
    }
=======
          String taskId,
          DataSchema schema,
          AppenderatorConfig config,
          FireDepartmentMetrics metrics,
          DataSegmentPusher dataSegmentPusher,
          ObjectMapper objectMapper,
          IndexIO indexIO,
          IndexMerger indexMerger,
          boolean useOak)
  {
    Appenderator appenderator = Appenderators.createOffline(
        schema,
        rewriteAppenderatorConfigMemoryLimits(config),
        metrics,
        dataSegmentPusher,
        objectMapper,
        indexIO,
        wrapIndexMerger(indexMerger),
        useOak
    );
    return appenderator;
>>>>>>> ac7ddee4
  }

  @Override
  public void removeAppenderatorsForTask(
      String taskId,
      String dataSource
  )
  {
    synchronized (this) {
      DatasourceBundle datasourceBundle = datasourceBundles.get(dataSource);
      if (datasourceBundle == null) {
        LOG.error("Could not find datasource bundle for [%s], task [%s]", dataSource, taskId);
      } else {
        List<Appenderator> existingAppenderators = datasourceBundle.taskAppenderatorMap.remove(taskId);
        if (existingAppenderators == null) {
          LOG.error("Tried to remove appenderators for task [%s] but none were found.", taskId);
        }
        if (datasourceBundle.taskAppenderatorMap.isEmpty()) {
          datasourceBundles.remove(dataSource);
        }
      }
    }
  }

  @Override
  public <T> QueryRunner<T> getQueryRunnerForIntervals(
      Query<T> query,
      Iterable<Interval> intervals
  )
  {
    DatasourceBundle datasourceBundle;
    synchronized (this) {
      datasourceBundle = datasourceBundles.get(query.getDataSource().toString());
      if (datasourceBundle == null) {
        throw new IAE("Could not find segment walker for datasource [%s]", query.getDataSource().toString());
      }
    }
    return datasourceBundle.getWalker().getQueryRunnerForIntervals(query, intervals);
  }

  @Override
  public <T> QueryRunner<T> getQueryRunnerForSegments(
      Query<T> query,
      Iterable<SegmentDescriptor> specs
  )
  {
    DatasourceBundle datasourceBundle;
    synchronized (this) {
      datasourceBundle = datasourceBundles.get(query.getDataSource().toString());
      if (datasourceBundle == null) {
        throw new IAE("Could not find segment walker for datasource [%s]", query.getDataSource().toString());
      }
    }
    return datasourceBundle.getWalker().getQueryRunnerForSegments(query, specs);
  }

  @Override
  public boolean shouldTaskMakeNodeAnnouncements()
  {
    return false;
  }

  @Override
  public void shutdown()
  {
    if (mergeExecutor != null) {
      mergeExecutor.shutdownNow();
      mergeExecutor = null;
    }
  }

  @VisibleForTesting
  public Map<String, DatasourceBundle> getDatasourceBundles()
  {
    return datasourceBundles;
  }

  private AppenderatorConfig rewriteAppenderatorConfigMemoryLimits(AppenderatorConfig baseConfig)
  {
    long perWorkerLimit = workerConfig.getGlobalIngestionHeapLimitBytes() / workerConfig.getCapacity();
    return new MemoryParameterOverridingAppenderatorConfig(baseConfig, perWorkerLimit);
  }

  @VisibleForTesting
  public class DatasourceBundle
  {
    private final SinkQuerySegmentWalker walker;
    private final Map<String, List<Appenderator>> taskAppenderatorMap;

    public DatasourceBundle(
        String dataSource
    )
    {
      this.taskAppenderatorMap = new HashMap<>();

      VersionedIntervalTimeline<String, Sink> sinkTimeline = new VersionedIntervalTimeline<>(
          String.CASE_INSENSITIVE_ORDER
      );
      this.walker = new SinkQuerySegmentWalker(
          dataSource,
          sinkTimeline,
          objectMapper,
          serviceEmitter,
          queryRunnerFactoryConglomerateProvider.get(),
          queryExecutorService,
          Preconditions.checkNotNull(cache, "cache"),
          cacheConfig,
          cachePopulatorStats
      );
    }

    public SinkQuerySegmentWalker getWalker()
    {
      return walker;
    }

    public void addAppenderator(String taskId, Appenderator appenderator)
    {
      taskAppenderatorMap.computeIfAbsent(
          taskId,
          (myTaskId) -> {
            return new ArrayList<>();
          }
      ).add(appenderator);
    }
  }

  /**
   * This is a wrapper around AppenderatorConfig that overrides the {@link AppenderatorConfig#getMaxBytesInMemory()}
   * and {@link AppenderatorConfig#getMaxRowsInMemory()} parameters.
   *
   * Row-based limits are disabled by setting maxRowsInMemory to an essentially unlimited value.
   * maxBytesInMemory is overridden with the provided value. These overrides replace whatever the user has specified.
   */
  private static class MemoryParameterOverridingAppenderatorConfig implements AppenderatorConfig
  {
    private final AppenderatorConfig baseConfig;
    private final long newMaxBytesInMemory;

    public MemoryParameterOverridingAppenderatorConfig(
        AppenderatorConfig baseConfig,
        long newMaxBytesInMemory
    )
    {
      this.baseConfig = baseConfig;
      this.newMaxBytesInMemory = newMaxBytesInMemory;
    }

    @Override
    public boolean isReportParseExceptions()
    {
      return baseConfig.isReportParseExceptions();
    }

    @Override
    public int getMaxRowsInMemory()
    {
      return Integer.MAX_VALUE; // unlimited, rely on maxBytesInMemory instead
    }

    @Override
    public long getMaxBytesInMemory()
    {
      return newMaxBytesInMemory;
    }

    @Override
    public int getMaxPendingPersists()
    {
      return baseConfig.getMaxPendingPersists();
    }

    @Nullable
    @Override
    public Integer getMaxRowsPerSegment()
    {
      return baseConfig.getMaxRowsPerSegment();
    }

    @Nullable
    @Override
    public Long getMaxTotalRows()
    {
      return baseConfig.getMaxTotalRows();
    }

    @Override
    public PartitionsSpec getPartitionsSpec()
    {
      return baseConfig.getPartitionsSpec();
    }

    @Override
    public Period getIntermediatePersistPeriod()
    {
      return baseConfig.getIntermediatePersistPeriod();
    }

    @Override
    public IndexSpec getIndexSpec()
    {
      return baseConfig.getIndexSpec();
    }

    @Override
    public IndexSpec getIndexSpecForIntermediatePersists()
    {
      return baseConfig.getIndexSpecForIntermediatePersists();
    }

    @Override
    public File getBasePersistDirectory()
    {
      return baseConfig.getBasePersistDirectory();
    }

    @Override
    public AppenderatorConfig withBasePersistDirectory(File basePersistDirectory)
    {
      return this;
    }

    @Nullable
    @Override
    public SegmentWriteOutMediumFactory getSegmentWriteOutMediumFactory()
    {
      return baseConfig.getSegmentWriteOutMediumFactory();
    }
  }

  private IndexMerger wrapIndexMerger(IndexMerger baseMerger)
  {
    return new LimitedPoolIndexMerger(baseMerger, mergeExecutor);
  }


  /**
   * This wrapper around IndexMerger limits concurrent calls to the merge/persist methods used by
   * {@link AppenderatorImpl} with a shared executor service. Merge/persist methods that are not used by
   * AppenderatorImpl will throw an exception if called.
   */
  public static class LimitedPoolIndexMerger implements IndexMerger
  {
    private static final String ERROR_MSG = "Shouldn't be called";

    private final IndexMerger baseMerger;

    private final ListeningExecutorService mergeExecutor;

    public LimitedPoolIndexMerger(
        IndexMerger baseMerger,
        ListeningExecutorService mergeExecutor
    )
    {
      this.baseMerger = baseMerger;
      this.mergeExecutor = mergeExecutor;
    }

    @Override
    public File mergeQueryableIndex(
        List<QueryableIndex> indexes,
        boolean rollup,
        AggregatorFactory[] metricAggs,
        File outDir,
        IndexSpec indexSpec,
        @Nullable SegmentWriteOutMediumFactory segmentWriteOutMediumFactory
    )
    {
      ListenableFuture<File> mergeFuture = mergeExecutor.submit(
          new Callable<File>()
          {
            @Override
            public File call()
            {
              try {
                return baseMerger.mergeQueryableIndex(
                    indexes,
                    rollup,
                    metricAggs,
                    outDir,
                    indexSpec,
                    segmentWriteOutMediumFactory
                );
              }
              catch (IOException ioe) {
                throw new RuntimeException(ioe);
              }
            }
          }
      );

      try {
        return mergeFuture.get();
      }
      catch (Exception e) {
        throw new RuntimeException(e);
      }
    }

    @Override
    public File persist(
        IncrementalIndex index,
        Interval dataInterval,
        File outDir,
        IndexSpec indexSpec,
        @Nullable SegmentWriteOutMediumFactory segmentWriteOutMediumFactory
    )
    {
      ListenableFuture<File> mergeFuture = mergeExecutor.submit(
          new Callable<File>()
          {
            @Override
            public File call()
            {
              try {
                return baseMerger.persist(
                    index,
                    dataInterval,
                    outDir,
                    indexSpec,
                    segmentWriteOutMediumFactory
                );
              }
              catch (IOException ioe) {
                throw new RuntimeException(ioe);
              }
            }
          }
      );

      try {
        return mergeFuture.get();
      }
      catch (Exception e) {
        throw new RuntimeException(e);
      }
    }

    @Override
    public File merge(
        List<IndexableAdapter> indexes,
        boolean rollup,
        AggregatorFactory[] metricAggs,
        File outDir,
        IndexSpec indexSpec
    )
    {
      throw new UOE(ERROR_MSG);
    }

    @Override
    public File convert(
        File inDir,
        File outDir,
        IndexSpec indexSpec
    )
    {
      throw new UOE(ERROR_MSG);
    }

    @Override
    public File append(
        List<IndexableAdapter> indexes,
        AggregatorFactory[] aggregators,
        File outDir,
        IndexSpec indexSpec,
        @Nullable SegmentWriteOutMediumFactory segmentWriteOutMediumFactory
    )
    {
      throw new UOE(ERROR_MSG);
    }

    @Override
    public File persist(
        IncrementalIndex index,
        File outDir,
        IndexSpec indexSpec,
        @Nullable SegmentWriteOutMediumFactory segmentWriteOutMediumFactory
    )
    {
      throw new UOE(ERROR_MSG);
    }

    @Override
    public File persist(
        IncrementalIndex index,
        Interval dataInterval,
        File outDir,
        IndexSpec indexSpec,
        ProgressIndicator progress,
        @Nullable SegmentWriteOutMediumFactory segmentWriteOutMediumFactory
    )
    {
      throw new UOE(ERROR_MSG);
    }

    @Override
    public File mergeQueryableIndex(
        List<QueryableIndex> indexes,
        boolean rollup,
        AggregatorFactory[] metricAggs,
        File outDir,
        IndexSpec indexSpec,
        ProgressIndicator progress,
        @Nullable SegmentWriteOutMediumFactory segmentWriteOutMediumFactory
    )
    {
      throw new UOE(ERROR_MSG);
    }
  }
}<|MERGE_RESOLUTION|>--- conflicted
+++ resolved
@@ -154,7 +154,7 @@
       Cache cache,
       CacheConfig cacheConfig,
       CachePopulatorStats cachePopulatorStats,
-      boolean useOak
+      String incrementalIndexImpl
   )
   {
     synchronized (this) {
@@ -163,7 +163,6 @@
           DatasourceBundle::new
       );
 
-<<<<<<< HEAD
       Appenderator appenderator = new AppenderatorImpl(
           taskId,
           schema,
@@ -176,23 +175,9 @@
           datasourceBundle.getWalker(),
           indexIO,
           wrapIndexMerger(indexMerger),
-          cache
-      );
-=======
-    Appenderator appenderator = new AppenderatorImpl(
-        schema,
-        rewriteAppenderatorConfigMemoryLimits(config),
-        metrics,
-        dataSegmentPusher,
-        objectMapper,
-        segmentAnnouncer,
-        segmentWalker,
-        indexIO,
-        wrapIndexMerger(indexMerger),
-        cache,
-        useOak
-    );
->>>>>>> ac7ddee4
+          cache,
+          incrementalIndexImpl
+      );
 
       datasourceBundle.addAppenderator(taskId, appenderator);
       return appenderator;
@@ -201,7 +186,6 @@
 
   @Override
   public Appenderator createOfflineAppenderatorForTask(
-<<<<<<< HEAD
       String taskId,
       DataSchema schema,
       AppenderatorConfig config,
@@ -210,7 +194,8 @@
       DataSegmentPusher dataSegmentPusher,
       ObjectMapper objectMapper,
       IndexIO indexIO,
-      IndexMerger indexMerger
+      IndexMerger indexMerger,
+      String incrementalIndexImpl
   )
   {
     synchronized (this) {
@@ -228,34 +213,12 @@
           dataSegmentPusher,
           objectMapper,
           indexIO,
-          wrapIndexMerger(indexMerger)
+          wrapIndexMerger(indexMerger),
+          incrementalIndexImpl
       );
       datasourceBundle.addAppenderator(taskId, appenderator);
       return appenderator;
     }
-=======
-          String taskId,
-          DataSchema schema,
-          AppenderatorConfig config,
-          FireDepartmentMetrics metrics,
-          DataSegmentPusher dataSegmentPusher,
-          ObjectMapper objectMapper,
-          IndexIO indexIO,
-          IndexMerger indexMerger,
-          boolean useOak)
-  {
-    Appenderator appenderator = Appenderators.createOffline(
-        schema,
-        rewriteAppenderatorConfigMemoryLimits(config),
-        metrics,
-        dataSegmentPusher,
-        objectMapper,
-        indexIO,
-        wrapIndexMerger(indexMerger),
-        useOak
-    );
-    return appenderator;
->>>>>>> ac7ddee4
   }
 
   @Override
