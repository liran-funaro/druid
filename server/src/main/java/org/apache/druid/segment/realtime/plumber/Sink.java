/*
 * Licensed to the Apache Software Foundation (ASF) under one
 * or more contributor license agreements.  See the NOTICE file
 * distributed with this work for additional information
 * regarding copyright ownership.  The ASF licenses this file
 * to you under the Apache License, Version 2.0 (the
 * "License"); you may not use this file except in compliance
 * with the License.  You may obtain a copy of the License at
 *
 *   http://www.apache.org/licenses/LICENSE-2.0
 *
 * Unless required by applicable law or agreed to in writing,
 * software distributed under the License is distributed on an
 * "AS IS" BASIS, WITHOUT WARRANTIES OR CONDITIONS OF ANY
 * KIND, either express or implied.  See the License for the
 * specific language governing permissions and limitations
 * under the License.
 */

package org.apache.druid.segment.realtime.plumber;

import com.google.common.base.Predicate;
import com.google.common.collect.ImmutableMap;
import com.google.common.collect.Iterators;
import com.google.common.collect.Lists;
import org.apache.druid.data.input.InputRow;
import org.apache.druid.java.util.common.IAE;
import org.apache.druid.java.util.common.ISE;
import org.apache.druid.query.aggregation.AggregatorFactory;
import org.apache.druid.segment.QueryableIndex;
import org.apache.druid.segment.ReferenceCountingSegment;
import org.apache.druid.segment.column.ColumnCapabilitiesImpl;
import org.apache.druid.segment.incremental.IncrementalIndex;
import org.apache.druid.segment.incremental.IncrementalIndexAddResult;
import org.apache.druid.segment.incremental.IncrementalIndexSchema;
import org.apache.druid.segment.incremental.IndexSizeExceededException;
import org.apache.druid.segment.indexing.DataSchema;
import org.apache.druid.segment.realtime.FireHydrant;
import org.apache.druid.timeline.CompactionState;
import org.apache.druid.timeline.DataSegment;
import org.apache.druid.timeline.Overshadowable;
import org.apache.druid.timeline.partition.ShardSpec;
import org.joda.time.Interval;

import javax.annotation.Nullable;
import java.util.Arrays;
import java.util.Collections;
import java.util.HashMap;
import java.util.HashSet;
import java.util.Iterator;
import java.util.LinkedHashSet;
import java.util.List;
import java.util.Map;
import java.util.Set;
import java.util.concurrent.CopyOnWriteArrayList;
import java.util.concurrent.atomic.AtomicInteger;

public class Sink implements Iterable<FireHydrant>, Overshadowable<Sink>
{
  private static final IncrementalIndexAddResult ALREADY_SWAPPED =
      new IncrementalIndexAddResult(-1, -1, null, "write after index swapped");

  private final Object hydrantLock = new Object();
  private final Interval interval;
  private final DataSchema schema;
  private final ShardSpec shardSpec;
  @Nullable
  private final CompactionState compactionState;
  private final String version;
  private final int maxRowsInMemory;
  private final long maxBytesInMemory;
  private final boolean reportParseExceptions;
  private final CopyOnWriteArrayList<FireHydrant> hydrants = new CopyOnWriteArrayList<>();
  private final LinkedHashSet<String> dimOrder = new LinkedHashSet<>();
  private final AtomicInteger numRowsExcludingCurrIndex = new AtomicInteger();
  private volatile FireHydrant currHydrant;
  private volatile boolean writable = true;
  private final String dedupColumn;
  private final Set<Long> dedupSet = new HashSet<>();
  private final boolean useOak;

  public Sink(
          Interval interval,
          DataSchema schema,
          ShardSpec shardSpec,
          String version,
          int maxRowsInMemory,
          long maxBytesInMemory,
          boolean reportParseExceptions,
          String dedupColumn,
          boolean useOak)
  {
<<<<<<< HEAD
    this(
        interval,
        schema,
        shardSpec,
        null,
        version,
        maxRowsInMemory,
        maxBytesInMemory,
        reportParseExceptions,
        dedupColumn,
        Collections.emptyList()
    );
  }
=======
    this.schema = schema;
    this.shardSpec = shardSpec;
    this.interval = interval;
    this.version = version;
    this.maxRowsInMemory = maxRowsInMemory;
    this.maxBytesInMemory = maxBytesInMemory;
    this.reportParseExceptions = reportParseExceptions;
    this.dedupColumn = dedupColumn;
    this.useOak = useOak;
>>>>>>> ac7ddee4

  public Sink(
      Interval interval,
      DataSchema schema,
      ShardSpec shardSpec,
      @Nullable CompactionState compactionState,
      String version,
      int maxRowsInMemory,
      long maxBytesInMemory,
      boolean reportParseExceptions,
      String dedupColumn
  )
  {
    this(
        interval,
        schema,
        shardSpec,
        compactionState,
        version,
        maxRowsInMemory,
        maxBytesInMemory,
        reportParseExceptions,
        dedupColumn,
        Collections.emptyList()
    );
  }

  public Sink(
<<<<<<< HEAD
      Interval interval,
      DataSchema schema,
      ShardSpec shardSpec,
      @Nullable CompactionState compactionState,
      String version,
      int maxRowsInMemory,
      long maxBytesInMemory,
      boolean reportParseExceptions,
      String dedupColumn,
      List<FireHydrant> hydrants
  )
=======
          Interval interval,
          DataSchema schema,
          ShardSpec shardSpec,
          String version,
          int maxRowsInMemory,
          long maxBytesInMemory,
          boolean reportParseExceptions,
          String dedupColumn,
          List<FireHydrant> hydrants,
          boolean useOak)
>>>>>>> ac7ddee4
  {
    this.schema = schema;
    this.shardSpec = shardSpec;
    this.compactionState = compactionState;
    this.interval = interval;
    this.version = version;
    this.maxRowsInMemory = maxRowsInMemory;
    this.maxBytesInMemory = maxBytesInMemory;
    this.reportParseExceptions = reportParseExceptions;
    this.dedupColumn = dedupColumn;
    this.useOak = useOak;

    int maxCount = -1;
    for (int i = 0; i < hydrants.size(); ++i) {
      final FireHydrant hydrant = hydrants.get(i);
      if (hydrant.getCount() <= maxCount) {
        throw new ISE("hydrant[%s] not the right count[%s]", hydrant, i);
      }
      maxCount = hydrant.getCount();
      ReferenceCountingSegment segment = hydrant.getIncrementedSegment();
      try {
        numRowsExcludingCurrIndex.addAndGet(segment.asQueryableIndex().getNumRows());
      }
      finally {
        segment.decrement();
      }
    }
    this.hydrants.addAll(hydrants);

    makeNewCurrIndex(interval.getStartMillis(), schema);
  }

  public void clearDedupCache()
  {
    dedupSet.clear();
  }

  public Interval getInterval()
  {
    return interval;
  }

  public FireHydrant getCurrHydrant()
  {
    return currHydrant;
  }

  public IncrementalIndexAddResult add(InputRow row, boolean skipMaxRowsInMemoryCheck) throws IndexSizeExceededException
  {
    if (currHydrant == null) {
      throw new IAE("No currHydrant but given row[%s]", row);
    }

    synchronized (hydrantLock) {
      if (!writable) {
        return Plumber.NOT_WRITABLE;
      }

      IncrementalIndex index = currHydrant.getIndex();
      if (index == null) {
        return ALREADY_SWAPPED; // the hydrant was swapped without being replaced
      }

      if (checkInDedupSet(row)) {
        return Plumber.DUPLICATE;
      }

      return index.add(row, skipMaxRowsInMemoryCheck);
    }
  }

  public boolean canAppendRow()
  {
    synchronized (hydrantLock) {
      return writable && currHydrant != null && currHydrant.getIndex().canAppendRow();
    }
  }

  public boolean isEmpty()
  {
    synchronized (hydrantLock) {
      return hydrants.size() == 1 && currHydrant.getIndex().isEmpty();
    }
  }

  public boolean isWritable()
  {
    return writable;
  }

  /**
   * If currHydrant is A, creates a new index B, sets currHydrant to B and returns A.
   *
   * @return the current index after swapping in a new one
   */
  public FireHydrant swap()
  {
    return makeNewCurrIndex(interval.getStartMillis(), schema);
  }

  public boolean swappable()
  {
    synchronized (hydrantLock) {
      return writable && currHydrant.getIndex() != null && currHydrant.getIndex().size() != 0;
    }
  }

  public boolean finished()
  {
    return !writable;
  }

  /**
   * Marks sink as 'finished', preventing further writes.
   * @return 'true' if sink was sucessfully finished, 'false' if sink was already finished
   */
  public boolean finishWriting()
  {
    synchronized (hydrantLock) {
      if (!writable) {
        return false;
      }
      writable = false;
      clearDedupCache();
    }
    return true;
  }

  public DataSegment getSegment()
  {
    return new DataSegment(
        schema.getDataSource(),
        interval,
        version,
        ImmutableMap.of(),
        Collections.emptyList(),
        Lists.transform(Arrays.asList(schema.getAggregators()), AggregatorFactory::getName),
        shardSpec,
        compactionState,
        null,
        0
    );
  }

  public int getNumRows()
  {
    synchronized (hydrantLock) {
      return numRowsExcludingCurrIndex.get() + getNumRowsInMemory();
    }
  }

  public int getNumRowsInMemory()
  {
    synchronized (hydrantLock) {
      IncrementalIndex index = currHydrant.getIndex();
      if (index == null) {
        return 0;
      }

      return currHydrant.getIndex().size();
    }
  }

  public long getBytesInMemory()
  {
    synchronized (hydrantLock) {
      IncrementalIndex index = currHydrant.getIndex();
      if (index == null) {
        return 0;
      }

      return currHydrant.getIndex().getBytesInMemory().get();
    }
  }

  private boolean checkInDedupSet(InputRow row)
  {
    if (dedupColumn != null) {
      Object value = row.getRaw(dedupColumn);
      if (value != null) {
        if (value instanceof List) {
          throw new IAE("Dedup on multi-value field not support");
        }
        Long pk;
        if (value instanceof Long || value instanceof Integer) {
          pk = ((Number) value).longValue();
        } else {
          // use long type hashcode to reduce heap cost.
          // maybe hash collision, but it's more important to avoid OOM
          pk = pkHash(String.valueOf(value));
        }
        if (dedupSet.contains(pk)) {
          return true;
        }
        dedupSet.add(pk);
      }
    }
    return false;
  }

  private long pkHash(String s)
  {
    long seed = 131; // 31 131 1313 13131 131313 etc..  BKDRHash
    long hash = 0;
    for (int i = 0; i < s.length(); i++) {
      hash = (hash * seed) + s.charAt(i);
    }
    return hash;
  }

  private FireHydrant makeNewCurrIndex(long minTimestamp, DataSchema schema)
  {
    final IncrementalIndexSchema indexSchema = new IncrementalIndexSchema.Builder()
        .withMinTimestamp(minTimestamp)
        .withTimestampSpec(schema.getTimestampSpec())
        .withQueryGranularity(schema.getGranularitySpec().getQueryGranularity())
        .withDimensionsSpec(schema.getDimensionsSpec())
        .withMetrics(schema.getAggregators())
        .withRollup(schema.getGranularitySpec().isRollup())
        .build();
    IncrementalIndex.Builder indexBuilder = new IncrementalIndex.Builder()
            .setIndexSchema(indexSchema)
            .setReportParseExceptions(reportParseExceptions)
            .setMaxRowCount(maxRowsInMemory)
            .setMaxBytesInMemory(maxBytesInMemory);
    final IncrementalIndex newIndex = useOak ? indexBuilder.buildOak() : indexBuilder.buildOnheap();

    final FireHydrant old;
    synchronized (hydrantLock) {
      if (writable) {
        old = currHydrant;
        int newCount = 0;
        int numHydrants = hydrants.size();
        if (numHydrants > 0) {
          FireHydrant lastHydrant = hydrants.get(numHydrants - 1);
          newCount = lastHydrant.getCount() + 1;
          if (!indexSchema.getDimensionsSpec().hasCustomDimensions()) {
            Map<String, ColumnCapabilitiesImpl> oldCapabilities;
            if (lastHydrant.hasSwapped()) {
              oldCapabilities = new HashMap<>();
              ReferenceCountingSegment segment = lastHydrant.getIncrementedSegment();
              try {
                QueryableIndex oldIndex = segment.asQueryableIndex();
                for (String dim : oldIndex.getAvailableDimensions()) {
                  dimOrder.add(dim);
                  oldCapabilities.put(dim, (ColumnCapabilitiesImpl) oldIndex.getColumnHolder(dim).getCapabilities());
                }
              }
              finally {
                segment.decrement();
              }
            } else {
              IncrementalIndex oldIndex = lastHydrant.getIndex();
              dimOrder.addAll(oldIndex.getDimensionOrder());
              oldCapabilities = oldIndex.getColumnCapabilities();
            }
            newIndex.loadDimensionIterable(dimOrder, oldCapabilities);
          }
        }
        currHydrant = new FireHydrant(newIndex, newCount, getSegment().getId());
        if (old != null) {
          numRowsExcludingCurrIndex.addAndGet(old.getIndex().size());
        }
        hydrants.add(currHydrant);
      } else {
        // Oops, someone called finishWriting while we were making this new index.
        newIndex.close();
        throw new ISE("finishWriting() called during swap");
      }
    }

    return old;
  }

  @Override
  public Iterator<FireHydrant> iterator()
  {
    return Iterators.filter(
        hydrants.iterator(),
        new Predicate<FireHydrant>()
        {
          @Override
          public boolean apply(FireHydrant input)
          {
            final IncrementalIndex index = input.getIndex();
            return index == null || index.size() != 0;
          }
        }
    );
  }

  @Override
  public String toString()
  {
    return "Sink{" +
           "interval=" + interval +
           ", schema=" + schema +
           '}';
  }

  @Override
  public boolean overshadows(Sink other)
  {
    // Sink is currently used in timeline only for querying stream data.
    // In this case, sinks never overshadow each other.
    return false;
  }

  @Override
  public int getStartRootPartitionId()
  {
    return shardSpec.getStartRootPartitionId();
  }

  @Override
  public int getEndRootPartitionId()
  {
    return shardSpec.getEndRootPartitionId();
  }

  @Override
  public String getVersion()
  {
    return version;
  }

  @Override
  public short getMinorVersion()
  {
    return shardSpec.getMinorVersion();
  }

  @Override
  public short getAtomicUpdateGroupSize()
  {
    return shardSpec.getAtomicUpdateGroupSize();
  }
}<|MERGE_RESOLUTION|>--- conflicted
+++ resolved
@@ -77,20 +77,20 @@
   private volatile boolean writable = true;
   private final String dedupColumn;
   private final Set<Long> dedupSet = new HashSet<>();
-  private final boolean useOak;
+  private final String incrementalIndexImpl;
 
   public Sink(
-          Interval interval,
-          DataSchema schema,
-          ShardSpec shardSpec,
-          String version,
-          int maxRowsInMemory,
-          long maxBytesInMemory,
-          boolean reportParseExceptions,
-          String dedupColumn,
-          boolean useOak)
-  {
-<<<<<<< HEAD
+      Interval interval,
+      DataSchema schema,
+      ShardSpec shardSpec,
+      String version,
+      int maxRowsInMemory,
+      long maxBytesInMemory,
+      boolean reportParseExceptions,
+      String dedupColumn,
+      String incrementalIndexImpl
+  )
+  {
     this(
         interval,
         schema,
@@ -101,20 +101,10 @@
         maxBytesInMemory,
         reportParseExceptions,
         dedupColumn,
-        Collections.emptyList()
+        Collections.emptyList(),
+        incrementalIndexImpl
     );
   }
-=======
-    this.schema = schema;
-    this.shardSpec = shardSpec;
-    this.interval = interval;
-    this.version = version;
-    this.maxRowsInMemory = maxRowsInMemory;
-    this.maxBytesInMemory = maxBytesInMemory;
-    this.reportParseExceptions = reportParseExceptions;
-    this.dedupColumn = dedupColumn;
-    this.useOak = useOak;
->>>>>>> ac7ddee4
 
   public Sink(
       Interval interval,
@@ -125,7 +115,8 @@
       int maxRowsInMemory,
       long maxBytesInMemory,
       boolean reportParseExceptions,
-      String dedupColumn
+      String dedupColumn,
+      String incrementalIndexImpl
   )
   {
     this(
@@ -138,12 +129,12 @@
         maxBytesInMemory,
         reportParseExceptions,
         dedupColumn,
-        Collections.emptyList()
+        Collections.emptyList(),
+        incrementalIndexImpl
     );
   }
 
   public Sink(
-<<<<<<< HEAD
       Interval interval,
       DataSchema schema,
       ShardSpec shardSpec,
@@ -153,20 +144,9 @@
       long maxBytesInMemory,
       boolean reportParseExceptions,
       String dedupColumn,
-      List<FireHydrant> hydrants
+      List<FireHydrant> hydrants,
+      String incrementalIndexImpl
   )
-=======
-          Interval interval,
-          DataSchema schema,
-          ShardSpec shardSpec,
-          String version,
-          int maxRowsInMemory,
-          long maxBytesInMemory,
-          boolean reportParseExceptions,
-          String dedupColumn,
-          List<FireHydrant> hydrants,
-          boolean useOak)
->>>>>>> ac7ddee4
   {
     this.schema = schema;
     this.shardSpec = shardSpec;
@@ -177,7 +157,7 @@
     this.maxBytesInMemory = maxBytesInMemory;
     this.reportParseExceptions = reportParseExceptions;
     this.dedupColumn = dedupColumn;
-    this.useOak = useOak;
+    this.incrementalIndexImpl = incrementalIndexImpl;
 
     int maxCount = -1;
     for (int i = 0; i < hydrants.size(); ++i) {
@@ -387,12 +367,12 @@
         .withMetrics(schema.getAggregators())
         .withRollup(schema.getGranularitySpec().isRollup())
         .build();
-    IncrementalIndex.Builder indexBuilder = new IncrementalIndex.Builder()
-            .setIndexSchema(indexSchema)
-            .setReportParseExceptions(reportParseExceptions)
-            .setMaxRowCount(maxRowsInMemory)
-            .setMaxBytesInMemory(maxBytesInMemory);
-    final IncrementalIndex newIndex = useOak ? indexBuilder.buildOak() : indexBuilder.buildOnheap();
+    final IncrementalIndex newIndex = new IncrementalIndex.Builder()
+        .setIndexSchema(indexSchema)
+        .setReportParseExceptions(reportParseExceptions)
+        .setMaxRowCount(maxRowsInMemory)
+        .setMaxBytesInMemory(maxBytesInMemory)
+        .build(incrementalIndexImpl);
 
     final FireHydrant old;
     synchronized (hydrantLock) {
