/*
 * Licensed to the Apache Software Foundation (ASF) under one
 * or more contributor license agreements.  See the NOTICE file
 * distributed with this work for additional information
 * regarding copyright ownership.  The ASF licenses this file
 * to you under the Apache License, Version 2.0 (the
 * "License"); you may not use this file except in compliance
 * with the License.  You may obtain a copy of the License at
 *
 *   http://www.apache.org/licenses/LICENSE-2.0
 *
 * Unless required by applicable law or agreed to in writing,
 * software distributed under the License is distributed on an
 * "AS IS" BASIS, WITHOUT WARRANTIES OR CONDITIONS OF ANY
 * KIND, either express or implied.  See the License for the
 * specific language governing permissions and limitations
 * under the License.
 */

package org.apache.druid.segment.realtime.appenderator;

import com.fasterxml.jackson.annotation.JacksonInject;
import com.fasterxml.jackson.annotation.JsonCreator;
import com.fasterxml.jackson.databind.ObjectMapper;
import com.google.inject.name.Named;
import org.apache.druid.segment.IndexIO;
import org.apache.druid.segment.IndexMerger;
import org.apache.druid.segment.indexing.DataSchema;
import org.apache.druid.segment.indexing.RealtimeTuningConfig;
import org.apache.druid.segment.loading.DataSegmentPusher;
import org.apache.druid.segment.realtime.FireDepartmentMetrics;


public class DefaultOfflineAppenderatorFactory implements AppenderatorFactory
{
  private final DataSegmentPusher dataSegmentPusher;
  private final ObjectMapper objectMapper;
  private final IndexIO indexIO;
  private final IndexMerger indexMerger;
  private final boolean useOak;

  @JsonCreator
  public DefaultOfflineAppenderatorFactory(
      @JacksonInject DataSegmentPusher dataSegmentPusher,
      @JacksonInject ObjectMapper objectMapper,
      @JacksonInject IndexIO indexIO,
      @JacksonInject IndexMerger indexMerger,
      @JacksonInject @Named("useOak") boolean useOak
  )
  {
    this.dataSegmentPusher = dataSegmentPusher;
    this.objectMapper = objectMapper;
    this.indexIO = indexIO;
    this.indexMerger = indexMerger;
    this.useOak = useOak;
  }

  @Override
  public Appenderator build(DataSchema schema, RealtimeTuningConfig config, FireDepartmentMetrics metrics)
  {
<<<<<<< HEAD
    return Appenderators.createOffline(
        schema.getDataSource(),
        schema,
        config,
        false,
        metrics,
        dataSegmentPusher,
        objectMapper,
        indexIO,
        indexMerger
    );
=======
    return Appenderators.createOffline(schema, config, metrics, dataSegmentPusher, objectMapper, indexIO, indexMerger, useOak);
>>>>>>> ac7ddee4
  }
}<|MERGE_RESOLUTION|>--- conflicted
+++ resolved
@@ -37,7 +37,7 @@
   private final ObjectMapper objectMapper;
   private final IndexIO indexIO;
   private final IndexMerger indexMerger;
-  private final boolean useOak;
+  private final String incrementalIndexImpl;
 
   @JsonCreator
   public DefaultOfflineAppenderatorFactory(
@@ -45,20 +45,19 @@
       @JacksonInject ObjectMapper objectMapper,
       @JacksonInject IndexIO indexIO,
       @JacksonInject IndexMerger indexMerger,
-      @JacksonInject @Named("useOak") boolean useOak
+      @JacksonInject @Named("incrementalIndexImpl") String incrementalIndexImpl
   )
   {
     this.dataSegmentPusher = dataSegmentPusher;
     this.objectMapper = objectMapper;
     this.indexIO = indexIO;
     this.indexMerger = indexMerger;
-    this.useOak = useOak;
+    this.incrementalIndexImpl = incrementalIndexImpl;
   }
 
   @Override
   public Appenderator build(DataSchema schema, RealtimeTuningConfig config, FireDepartmentMetrics metrics)
   {
-<<<<<<< HEAD
     return Appenderators.createOffline(
         schema.getDataSource(),
         schema,
@@ -68,10 +67,8 @@
         dataSegmentPusher,
         objectMapper,
         indexIO,
-        indexMerger
+        indexMerger,
+        incrementalIndexImpl
     );
-=======
-    return Appenderators.createOffline(schema, config, metrics, dataSegmentPusher, objectMapper, indexIO, indexMerger, useOak);
->>>>>>> ac7ddee4
   }
 }