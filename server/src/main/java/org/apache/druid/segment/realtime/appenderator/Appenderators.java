/*
 * Licensed to the Apache Software Foundation (ASF) under one
 * or more contributor license agreements.  See the NOTICE file
 * distributed with this work for additional information
 * regarding copyright ownership.  The ASF licenses this file
 * to you under the Apache License, Version 2.0 (the
 * "License"); you may not use this file except in compliance
 * with the License.  You may obtain a copy of the License at
 *
 *   http://www.apache.org/licenses/LICENSE-2.0
 *
 * Unless required by applicable law or agreed to in writing,
 * software distributed under the License is distributed on an
 * "AS IS" BASIS, WITHOUT WARRANTIES OR CONDITIONS OF ANY
 * KIND, either express or implied.  See the License for the
 * specific language governing permissions and limitations
 * under the License.
 */

package org.apache.druid.segment.realtime.appenderator;

import com.fasterxml.jackson.databind.ObjectMapper;
import com.google.common.base.Preconditions;
import org.apache.druid.client.cache.Cache;
import org.apache.druid.client.cache.CacheConfig;
import org.apache.druid.client.cache.CachePopulatorStats;
import org.apache.druid.java.util.emitter.service.ServiceEmitter;
import org.apache.druid.query.QueryRunnerFactoryConglomerate;
import org.apache.druid.segment.IndexIO;
import org.apache.druid.segment.IndexMerger;
import org.apache.druid.segment.indexing.DataSchema;
import org.apache.druid.segment.loading.DataSegmentPusher;
import org.apache.druid.segment.realtime.FireDepartmentMetrics;
import org.apache.druid.server.coordination.DataSegmentAnnouncer;
import org.apache.druid.timeline.DataSegment;
import org.apache.druid.timeline.VersionedIntervalTimeline;

import java.util.concurrent.ExecutorService;

public class Appenderators
{
  public static Appenderator createRealtime(
      String id,
      DataSchema schema,
      AppenderatorConfig config,
      FireDepartmentMetrics metrics,
      DataSegmentPusher dataSegmentPusher,
      ObjectMapper objectMapper,
      IndexIO indexIO,
      IndexMerger indexMerger,
      QueryRunnerFactoryConglomerate conglomerate,
      DataSegmentAnnouncer segmentAnnouncer,
      ServiceEmitter emitter,
      ExecutorService queryExecutorService,
      Cache cache,
      CacheConfig cacheConfig,
      CachePopulatorStats cachePopulatorStats,
      boolean useOak
  )
  {
    return new AppenderatorImpl(
        id,
        schema,
        config,
        false,
        metrics,
        dataSegmentPusher,
        objectMapper,
        segmentAnnouncer,
        new SinkQuerySegmentWalker(
            schema.getDataSource(),
            new VersionedIntervalTimeline<>(
                String.CASE_INSENSITIVE_ORDER
            ),
            objectMapper,
            emitter,
            conglomerate,
            queryExecutorService,
            Preconditions.checkNotNull(cache, "cache"),
            cacheConfig,
            cachePopulatorStats
        ),
        indexIO,
        indexMerger,
<<<<<<< HEAD
        cache
=======
        cache,
        cacheConfig,
        cachePopulatorStats,
        useOak
>>>>>>> ac7ddee4
    );
  }

  public static Appenderator createOffline(
      String id,
      DataSchema schema,
      AppenderatorConfig config,
      boolean storeCompactionState,
      FireDepartmentMetrics metrics,
      DataSegmentPusher dataSegmentPusher,
      ObjectMapper objectMapper,
      IndexIO indexIO,
      IndexMerger indexMerger,
      boolean useOak
  )
  {
    return new AppenderatorImpl(
        id,
        schema,
        config,
        storeCompactionState,
        metrics,
        dataSegmentPusher,
        objectMapper,
        new DataSegmentAnnouncer()
        {
          @Override
          public void announceSegment(DataSegment segment)
          {
            // Do nothing
          }

          @Override
          public void unannounceSegment(DataSegment segment)
          {
            // Do nothing
          }

          @Override
          public void announceSegments(Iterable<DataSegment> segments)
          {
            // Do nothing
          }

          @Override
          public void unannounceSegments(Iterable<DataSegment> segments)
          {
            // Do nothing
          }
        },
        null,
        indexIO,
        indexMerger,
<<<<<<< HEAD
        null
=======
        null,
        null,
        null,
        useOak
>>>>>>> ac7ddee4
    );
  }
}<|MERGE_RESOLUTION|>--- conflicted
+++ resolved
@@ -55,7 +55,7 @@
       Cache cache,
       CacheConfig cacheConfig,
       CachePopulatorStats cachePopulatorStats,
-      boolean useOak
+      String incrementalIndexImpl
   )
   {
     return new AppenderatorImpl(
@@ -82,14 +82,8 @@
         ),
         indexIO,
         indexMerger,
-<<<<<<< HEAD
-        cache
-=======
         cache,
-        cacheConfig,
-        cachePopulatorStats,
-        useOak
->>>>>>> ac7ddee4
+        incrementalIndexImpl
     );
   }
 
@@ -103,7 +97,7 @@
       ObjectMapper objectMapper,
       IndexIO indexIO,
       IndexMerger indexMerger,
-      boolean useOak
+      String incrementalIndexImpl
   )
   {
     return new AppenderatorImpl(
@@ -143,14 +137,8 @@
         null,
         indexIO,
         indexMerger,
-<<<<<<< HEAD
-        null
-=======
         null,
-        null,
-        null,
-        useOak
->>>>>>> ac7ddee4
+        incrementalIndexImpl
     );
   }
 }