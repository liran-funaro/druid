/*
 * Druid - a distributed column store.
 * Copyright (C) 2012  Metamarkets Group Inc.
 *
 * This program is free software; you can redistribute it and/or
 * modify it under the terms of the GNU General Public License
 * as published by the Free Software Foundation; either version 2
 * of the License, or (at your option) any later version.
 *
 * This program is distributed in the hope that it will be useful,
 * but WITHOUT ANY WARRANTY; without even the implied warranty of
 * MERCHANTABILITY or FITNESS FOR A PARTICULAR PURPOSE.  See the
 * GNU General Public License for more details.
 *
 * You should have received a copy of the GNU General Public License
 * along with this program; if not, write to the Free Software
 * Foundation, Inc., 51 Franklin Street, Fifth Floor, Boston, MA  02110-1301, USA.
 */

package com.metamx.druid.coordination;

import com.fasterxml.jackson.databind.ObjectMapper;
import com.google.common.base.Throwables;
import com.google.common.collect.Lists;
import com.google.common.util.concurrent.ThreadFactoryBuilder;
import com.google.inject.Inject;
import com.metamx.common.lifecycle.LifecycleStart;
import com.metamx.common.lifecycle.LifecycleStop;
import com.metamx.druid.client.DataSegment;
import com.metamx.druid.initialization.ZkPathsConfig;
import com.metamx.druid.loading.SegmentLoaderConfig;
import com.metamx.druid.loading.SegmentLoadingException;
import com.metamx.emitter.EmittingLogger;
import org.apache.curator.framework.CuratorFramework;
import org.apache.curator.framework.recipes.cache.ChildData;
import org.apache.curator.framework.recipes.cache.PathChildrenCache;
import org.apache.curator.framework.recipes.cache.PathChildrenCacheEvent;
import org.apache.curator.framework.recipes.cache.PathChildrenCacheListener;
import org.apache.curator.utils.ZKPaths;

import java.io.File;
import java.io.IOException;
import java.util.List;

/**
 */
public class ZkCoordinator implements DataSegmentChangeHandler
{
  private static final EmittingLogger log = new EmittingLogger(ZkCoordinator.class);

  private final Object lock = new Object();

  private final ObjectMapper jsonMapper;
<<<<<<< HEAD
  private final SegmentLoaderConfig config;
=======
  private final ZkCoordinatorConfig config;
  private final ZkPathsConfig zkPaths;
>>>>>>> fba2bc96
  private final DruidServerMetadata me;
  private final DataSegmentAnnouncer announcer;
  private final CuratorFramework curator;
  private final ServerManager serverManager;

  private volatile PathChildrenCache loadQueueCache;
  private volatile boolean started;

  @Inject
  public ZkCoordinator(
      ObjectMapper jsonMapper,
      SegmentLoaderConfig config,
      ZkPathsConfig zkPaths,
      DruidServerMetadata me,
      DataSegmentAnnouncer announcer,
      CuratorFramework curator,
      ServerManager serverManager
  )
  {
    this.jsonMapper = jsonMapper;
    this.config = config;
    this.zkPaths = zkPaths;
    this.me = me;
    this.announcer = announcer;
    this.curator = curator;
    this.serverManager = serverManager;
  }

  @LifecycleStart
  public void start() throws IOException
  {
    log.info("Starting zkCoordinator for server[%s]", me);
    synchronized (lock) {
      if (started) {
        return;
      }

      final String loadQueueLocation = ZKPaths.makePath(zkPaths.getLoadQueuePath(), me.getName());
      final String servedSegmentsLocation = ZKPaths.makePath(zkPaths.getServedSegmentsPath(), me.getName());
      final String liveSegmentsLocation = ZKPaths.makePath(zkPaths.getLiveSegmentsPath(), me.getName());

      loadQueueCache = new PathChildrenCache(
          curator,
          loadQueueLocation,
          true,
          true,
          new ThreadFactoryBuilder().setDaemon(true).setNameFormat("ZkCoordinator-%s").build()
      );

      try {
        config.getInfoDir().mkdirs();

        curator.newNamespaceAwareEnsurePath(loadQueueLocation).ensure(curator.getZookeeperClient());
        curator.newNamespaceAwareEnsurePath(servedSegmentsLocation).ensure(curator.getZookeeperClient());
        curator.newNamespaceAwareEnsurePath(liveSegmentsLocation).ensure(curator.getZookeeperClient());

        if (config.isLoadFromSegmentCacheEnabled()) {
          loadCache();
        }

        loadQueueCache.getListenable().addListener(
            new PathChildrenCacheListener()
            {
              @Override
              public void childEvent(CuratorFramework client, PathChildrenCacheEvent event) throws Exception
              {
                final ChildData child = event.getData();
                switch (event.getType()) {
                  case CHILD_ADDED:
                    final String path = child.getPath();
                    final DataSegmentChangeRequest segment = jsonMapper.readValue(
                        child.getData(), DataSegmentChangeRequest.class
                    );

                    log.info("New node[%s] with segmentClass[%s]", path, segment.getClass());

                    try {
                      segment.go(ZkCoordinator.this);
                      curator.delete().guaranteed().forPath(path);

                      log.info("Completed processing for node[%s]", path);
                    }
                    catch (Exception e) {
                      try {
                        curator.delete().guaranteed().forPath(path);
                      }
                      catch (Exception e1) {
                        log.info(e1, "Failed to delete node[%s], but ignoring exception.", path);
                      }

                      log.makeAlert(e, "Segment load/unload: uncaught exception.")
                         .addData("node", path)
                         .addData("nodeProperties", segment)
                         .emit();
                    }

                    break;
                  case CHILD_REMOVED:
                    log.info("%s was removed", event.getData().getPath());
                    break;
                  default:
                    log.info("Ignoring event[%s]", event);
                }
              }
            }
        );
        loadQueueCache.start();
      }
      catch (Exception e) {
        Throwables.propagateIfPossible(e, IOException.class);
        throw Throwables.propagate(e);
      }

      started = true;
    }
  }

  @LifecycleStop
  public void stop()
  {
    log.info("Stopping ZkCoordinator with config[%s]", config);
    synchronized (lock) {
      if (!started) {
        return;
      }


      try {
        loadQueueCache.close();
      }
      catch (Exception e) {
        throw Throwables.propagate(e);
      }
      finally {
        loadQueueCache = null;
        started = false;
      }
    }
  }

  private void loadCache()
  {
    File baseDir = config.getInfoDir();
    if (!baseDir.exists()) {
      return;
    }

    List<DataSegment> cachedSegments = Lists.newArrayList();
    for (File file : baseDir.listFiles()) {
      log.info("Loading segment cache file [%s]", file);
      try {
        DataSegment segment = jsonMapper.readValue(file, DataSegment.class);
        if (serverManager.isSegmentCached(segment)) {
          cachedSegments.add(segment);
          //addSegment(segment);
        } else {
          log.warn("Unable to find cache file for %s. Deleting lookup entry", segment.getIdentifier());

          File segmentInfoCacheFile = new File(config.getInfoDir(), segment.getIdentifier());
          if (!segmentInfoCacheFile.delete()) {
            log.warn("Unable to delete segmentInfoCacheFile[%s]", segmentInfoCacheFile);
          }
        }
      }
      catch (Exception e) {
        log.makeAlert(e, "Failed to load segment from segmentInfo file")
           .addData("file", file)
           .emit();
      }
    }

    addSegments(cachedSegments);
  }

  @Override
  public void addSegment(DataSegment segment)
  {
    try {
      serverManager.loadSegment(segment);

<<<<<<< HEAD
      File segmentInfoCacheFile = new File(config.getInfoDir(), segment.getIdentifier());
      try {
        jsonMapper.writeValue(segmentInfoCacheFile, segment);
      }
      catch (IOException e) {
        removeSegment(segment);
        throw new SegmentLoadingException(
            e, "Failed to write to disk segment info cache file[%s]", segmentInfoCacheFile
        );
=======
      File segmentInfoCacheFile = new File(config.getSegmentInfoCacheDirectory(), segment.getIdentifier());
      if (!segmentInfoCacheFile.exists()) {
        try {
          jsonMapper.writeValue(segmentInfoCacheFile, segment);
        }
        catch (IOException e) {
          removeSegment(segment);
          throw new SegmentLoadingException(
              e, "Failed to write to disk segment info cache file[%s]", segmentInfoCacheFile
          );
        }
>>>>>>> fba2bc96
      }

      try {
        announcer.announceSegment(segment);
      }
      catch (IOException e) {
        removeSegment(segment);
        throw new SegmentLoadingException(e, "Failed to announce segment[%s]", segment.getIdentifier());
      }

    }
    catch (SegmentLoadingException e) {
      log.makeAlert(e, "Failed to load segment for dataSource")
         .addData("segment", segment)
         .emit();
    }
  }

  public void addSegments(Iterable<DataSegment> segments)
  {
    try {
      for (DataSegment segment : segments) {
        serverManager.loadSegment(segment);

        File segmentInfoCacheFile = new File(config.getSegmentInfoCacheDirectory(), segment.getIdentifier());
        if (!segmentInfoCacheFile.exists()) {
          try {
            jsonMapper.writeValue(segmentInfoCacheFile, segment);
          }
          catch (IOException e) {
            removeSegment(segment);
            throw new SegmentLoadingException(
                e, "Failed to write to disk segment info cache file[%s]", segmentInfoCacheFile
            );
          }
        }
      }

      try {
        announcer.announceSegments(segments);
      }
      catch (IOException e) {
        removeSegments(segments);
        throw new SegmentLoadingException(e, "Failed to announce segments[%s]", segments);
      }
    }
    catch (SegmentLoadingException e) {
      log.makeAlert(e, "Failed to load segments for dataSource")
         .addData("segments", segments)
         .emit();
    }
  }


  @Override
  public void removeSegment(DataSegment segment)
  {
    try {
      serverManager.dropSegment(segment);

      File segmentInfoCacheFile = new File(config.getInfoDir(), segment.getIdentifier());
      if (!segmentInfoCacheFile.delete()) {
        log.warn("Unable to delete segmentInfoCacheFile[%s]", segmentInfoCacheFile);
      }

      announcer.unannounceSegment(segment);
    }
    catch (Exception e) {
      log.makeAlert(e, "Failed to remove segment")
         .addData("segment", segment)
         .emit();
    }
  }

  public void removeSegments(Iterable<DataSegment> segments)
  {
    try {
      for (DataSegment segment : segments) {
        serverManager.dropSegment(segment);

        File segmentInfoCacheFile = new File(config.getSegmentInfoCacheDirectory(), segment.getIdentifier());
        if (!segmentInfoCacheFile.delete()) {
          log.warn("Unable to delete segmentInfoCacheFile[%s]", segmentInfoCacheFile);
        }
      }

      announcer.unannounceSegments(segments);
    }
    catch (Exception e) {
      log.makeAlert(e, "Failed to remove segments")
         .addData("segments", segments)
         .emit();
    }
  }
}<|MERGE_RESOLUTION|>--- conflicted
+++ resolved
@@ -51,12 +51,9 @@
   private final Object lock = new Object();
 
   private final ObjectMapper jsonMapper;
-<<<<<<< HEAD
   private final SegmentLoaderConfig config;
-=======
   private final ZkCoordinatorConfig config;
   private final ZkPathsConfig zkPaths;
->>>>>>> fba2bc96
   private final DruidServerMetadata me;
   private final DataSegmentAnnouncer announcer;
   private final CuratorFramework curator;
@@ -237,17 +234,6 @@
     try {
       serverManager.loadSegment(segment);
 
-<<<<<<< HEAD
-      File segmentInfoCacheFile = new File(config.getInfoDir(), segment.getIdentifier());
-      try {
-        jsonMapper.writeValue(segmentInfoCacheFile, segment);
-      }
-      catch (IOException e) {
-        removeSegment(segment);
-        throw new SegmentLoadingException(
-            e, "Failed to write to disk segment info cache file[%s]", segmentInfoCacheFile
-        );
-=======
       File segmentInfoCacheFile = new File(config.getSegmentInfoCacheDirectory(), segment.getIdentifier());
       if (!segmentInfoCacheFile.exists()) {
         try {
@@ -259,7 +245,6 @@
               e, "Failed to write to disk segment info cache file[%s]", segmentInfoCacheFile
           );
         }
->>>>>>> fba2bc96
       }
 
       try {
