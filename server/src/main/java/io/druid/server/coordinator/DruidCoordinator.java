/*
 * Druid - a distributed column store.
 * Copyright (C) 2012, 2013  Metamarkets Group Inc.
 *
 * This program is free software; you can redistribute it and/or
 * modify it under the terms of the GNU General Public License
 * as published by the Free Software Foundation; either version 2
 * of the License, or (at your option) any later version.
 *
 * This program is distributed in the hope that it will be useful,
 * but WITHOUT ANY WARRANTY; without even the implied warranty of
 * MERCHANTABILITY or FITNESS FOR A PARTICULAR PURPOSE.  See the
 * GNU General Public License for more details.
 *
 * You should have received a copy of the GNU General Public License
 * along with this program; if not, write to the Free Software
 * Foundation, Inc., 51 Franklin Street, Fifth Floor, Boston, MA  02110-1301, USA.
 */

package io.druid.server.coordinator;

import com.google.common.base.Function;
import com.google.common.base.Predicate;
import com.google.common.base.Throwables;
import com.google.common.collect.ImmutableList;
import com.google.common.collect.Iterables;
import com.google.common.collect.Lists;
import com.google.common.collect.Maps;
import com.google.common.collect.Sets;
import com.google.common.io.Closeables;
import com.google.inject.Inject;
import com.metamx.common.IAE;
import com.metamx.common.Pair;
import com.metamx.common.concurrent.ScheduledExecutorFactory;
import com.metamx.common.concurrent.ScheduledExecutors;
import com.metamx.common.guava.Comparators;
import com.metamx.common.guava.FunctionalIterable;
import com.metamx.common.lifecycle.LifecycleStart;
import com.metamx.common.lifecycle.LifecycleStop;
import com.metamx.emitter.EmittingLogger;
import com.metamx.emitter.service.ServiceEmitter;
import com.metamx.emitter.service.ServiceMetricEvent;
import io.druid.client.DruidDataSource;
import io.druid.client.DruidServer;
import io.druid.client.ServerInventoryView;
import io.druid.client.indexing.IndexingServiceClient;
import io.druid.collections.CountingMap;
import io.druid.common.config.JacksonConfigManager;
import io.druid.concurrent.Execs;
import io.druid.curator.discovery.ServiceAnnouncer;
import io.druid.db.DatabaseRuleManager;
import io.druid.db.DatabaseSegmentManager;
import io.druid.guice.ManageLifecycle;
import io.druid.guice.annotations.Self;
import io.druid.segment.IndexIO;
import io.druid.server.DruidNode;
<<<<<<< HEAD
import io.druid.server.coordinator.helper.DruidCoordinatorBalancer;
import io.druid.server.coordinator.helper.DruidCoordinatorCleanup;
import io.druid.server.coordinator.helper.DruidCoordinatorHelper;
import io.druid.server.coordinator.helper.DruidCoordinatorLogger;
import io.druid.server.coordinator.helper.DruidCoordinatorRuleRunner;
import io.druid.server.coordinator.helper.DruidCoordinatorSegmentInfoLoader;
import io.druid.server.coordinator.helper.DruidCoordinatorSegmentMerger;
=======
import io.druid.server.coordinator.rules.LoadRule;
import io.druid.server.coordinator.rules.Rule;
>>>>>>> 08966c42
import io.druid.server.initialization.ZkPathsConfig;
import io.druid.timeline.DataSegment;
import org.apache.curator.framework.CuratorFramework;
import org.apache.curator.framework.recipes.leader.LeaderLatch;
import org.apache.curator.framework.recipes.leader.LeaderLatchListener;
import org.apache.curator.framework.recipes.leader.Participant;
import org.apache.curator.utils.ZKPaths;
import org.joda.time.DateTime;
import org.joda.time.Duration;

import java.io.IOException;
import java.util.Arrays;
import java.util.List;
import java.util.Map;
import java.util.Set;
import java.util.concurrent.Callable;
import java.util.concurrent.ConcurrentMap;
import java.util.concurrent.ScheduledExecutorService;
import java.util.concurrent.atomic.AtomicLong;
import java.util.concurrent.atomic.AtomicReference;

/**
 */
@ManageLifecycle
public class DruidCoordinator
{
  public static final String COORDINATOR_OWNER_NODE = "_COORDINATOR";

  private static final EmittingLogger log = new EmittingLogger(DruidCoordinator.class);

  private final Object lock = new Object();

  private volatile boolean started = false;
  private volatile boolean leader = false;
  private volatile AtomicReference<CoordinatorDynamicConfig> dynamicConfigs;

  private final DruidCoordinatorConfig config;
  private final ZkPathsConfig zkPaths;
  private final JacksonConfigManager configManager;
  private final DatabaseSegmentManager databaseSegmentManager;
  private final ServerInventoryView<Object> serverInventoryView;
  private final DatabaseRuleManager databaseRuleManager;
  private final CuratorFramework curator;
  private final ServiceEmitter emitter;
  private final IndexingServiceClient indexingServiceClient;
  private final ScheduledExecutorService exec;
  private final LoadQueueTaskMaster taskMaster;
  private final Map<String, LoadQueuePeon> loadManagementPeons;
  private final AtomicReference<LeaderLatch> leaderLatch;
  private final ServiceAnnouncer serviceAnnouncer;
  private final DruidNode self;

  @Inject
  public DruidCoordinator(
      DruidCoordinatorConfig config,
      ZkPathsConfig zkPaths,
      JacksonConfigManager configManager,
      DatabaseSegmentManager databaseSegmentManager,
      ServerInventoryView serverInventoryView,
      DatabaseRuleManager databaseRuleManager,
      CuratorFramework curator,
      ServiceEmitter emitter,
      ScheduledExecutorFactory scheduledExecutorFactory,
      IndexingServiceClient indexingServiceClient,
      LoadQueueTaskMaster taskMaster,
      ServiceAnnouncer serviceAnnouncer,
      @Self DruidNode self
  )
  {
    this(
        config,
        zkPaths,
        configManager,
        databaseSegmentManager,
        serverInventoryView,
        databaseRuleManager,
        curator,
        emitter,
        scheduledExecutorFactory,
        indexingServiceClient,
        taskMaster,
        serviceAnnouncer,
        self,
        Maps.<String, LoadQueuePeon>newConcurrentMap()
    );
  }

  DruidCoordinator(
      DruidCoordinatorConfig config,
      ZkPathsConfig zkPaths,
      JacksonConfigManager configManager,
      DatabaseSegmentManager databaseSegmentManager,
      ServerInventoryView serverInventoryView,
      DatabaseRuleManager databaseRuleManager,
      CuratorFramework curator,
      ServiceEmitter emitter,
      ScheduledExecutorFactory scheduledExecutorFactory,
      IndexingServiceClient indexingServiceClient,
      LoadQueueTaskMaster taskMaster,
      ServiceAnnouncer serviceAnnouncer,
      DruidNode self,
      ConcurrentMap<String, LoadQueuePeon> loadQueuePeonMap
  )
  {
    this.config = config;
    this.zkPaths = zkPaths;
    this.configManager = configManager;

    this.databaseSegmentManager = databaseSegmentManager;
    this.serverInventoryView = serverInventoryView;
    this.databaseRuleManager = databaseRuleManager;
    this.curator = curator;
    this.emitter = emitter;
    this.indexingServiceClient = indexingServiceClient;
    this.taskMaster = taskMaster;
    this.serviceAnnouncer = serviceAnnouncer;
    this.self = self;

    this.exec = scheduledExecutorFactory.create(1, "Coordinator-Exec--%d");

    this.leaderLatch = new AtomicReference<>(null);
    this.dynamicConfigs = new AtomicReference<>(null);
    this.loadManagementPeons = loadQueuePeonMap;
  }

  public boolean isLeader()
  {
    return leader;
  }

  public Map<String, LoadQueuePeon> getLoadManagementPeons()
  {
    return loadManagementPeons;
  }

  public Map<String, Double> getReplicationStatus()
  {
    // find expected load per datasource
    final CountingMap<String> expectedSegmentsInCluster = new CountingMap<>();
    final DateTime now = new DateTime();
    for (DataSegment segment : getAvailableDataSegments()) {
      List<Rule> rules = databaseRuleManager.getRulesWithDefault(segment.getDataSource());
      for (Rule rule : rules) {
        if (rule instanceof LoadRule && rule.appliesTo(segment, now)) {
          expectedSegmentsInCluster.add(segment.getDataSource(), ((LoadRule) rule).getReplicants());
          //Integer count = expectedSegmentsInCluster.get(segment.getDataSource());
          //if (count == null) {
          //  count = 0;
          //}
          //expectedSegmentsInCluster.put(segment.getDataSource(), count + ((LoadRule) rule).getReplicants());
          break;
        }
      }
    }

    // find segments currently loaded per datasource
    Map<String, Integer> segmentsInCluster = Maps.newHashMap();
    for (DruidServer druidServer : serverInventoryView.getInventory()) {
      for (DataSegment segment : druidServer.getSegments().values()) {
        Integer count = segmentsInCluster.get(segment.getDataSource());
        if (count == null) {
          count = 0;
        }
        segmentsInCluster.put(segment.getDataSource(), count + 1);
      }
    }

    // compare available segments with currently loaded
    Map<String, Double> loadStatus = Maps.newHashMap();
    for (Map.Entry<String, AtomicLong> entry : expectedSegmentsInCluster.entrySet()) {
      Integer actual = segmentsInCluster.get(entry.getKey());
      loadStatus.put(entry.getKey(), 100 * (actual == null ? 0.0D : (double) actual) / entry.getValue().get());
    }

    return loadStatus;
  }

  public Map<String, Double> getLoadStatus()
  {
    // find available segments
    Map<String, Set<DataSegment>> availableSegments = Maps.newHashMap();
    for (DataSegment dataSegment : getAvailableDataSegments()) {
      Set<DataSegment> segments = availableSegments.get(dataSegment.getDataSource());
      if (segments == null) {
        segments = Sets.newHashSet();
        availableSegments.put(dataSegment.getDataSource(), segments);
      }
      segments.add(dataSegment);
    }

    // find segments currently loaded
    Map<String, Set<DataSegment>> segmentsInCluster = Maps.newHashMap();
    for (DruidServer druidServer : serverInventoryView.getInventory()) {
      for (DruidDataSource druidDataSource : druidServer.getDataSources()) {
        Set<DataSegment> segments = segmentsInCluster.get(druidDataSource.getName());
        if (segments == null) {
          segments = Sets.newHashSet();
          segmentsInCluster.put(druidDataSource.getName(), segments);
        }
        segments.addAll(druidDataSource.getSegments());
      }
    }

    // compare available segments with currently loaded
    Map<String, Double> loadStatus = Maps.newHashMap();
    for (Map.Entry<String, Set<DataSegment>> entry : availableSegments.entrySet()) {
      String dataSource = entry.getKey();
      Set<DataSegment> segmentsAvailable = entry.getValue();
      Set<DataSegment> loadedSegments = segmentsInCluster.get(dataSource);
      if (loadedSegments == null) {
        loadedSegments = Sets.newHashSet();
      }
      Set<DataSegment> unloadedSegments = Sets.difference(segmentsAvailable, loadedSegments);
      loadStatus.put(
          dataSource,
          100 * ((double) (segmentsAvailable.size() - unloadedSegments.size()) / (double) segmentsAvailable.size())
      );
    }

    return loadStatus;
  }

  public CoordinatorDynamicConfig getDynamicConfigs()
  {
    return dynamicConfigs.get();
  }

  public void removeSegment(DataSegment segment)
  {
    log.info("Removing Segment[%s]", segment);
    databaseSegmentManager.removeSegment(segment.getDataSource(), segment.getIdentifier());
  }

  public void removeDatasource(String ds)
  {
    databaseSegmentManager.removeDatasource(ds);
  }

  public void enableDatasource(String ds)
  {
    databaseSegmentManager.enableDatasource(ds);
  }

  public String getCurrentLeader()
  {
    try {
      final LeaderLatch latch = leaderLatch.get();

      if (latch == null) {
        return null;
      }

      Participant participant = latch.getLeader();
      if (participant.isLeader()) {
        return participant.getId();
      }

      return null;
    }
    catch (Exception e) {
      throw Throwables.propagate(e);
    }
  }

  public void moveSegment(String from, String to, String segmentName, final LoadPeonCallback callback)
  {
    try {
      final DruidServer fromServer = serverInventoryView.getInventoryValue(from);
      if (fromServer == null) {
        throw new IAE("Unable to find server [%s]", from);
      }

      final DruidServer toServer = serverInventoryView.getInventoryValue(to);
      if (toServer == null) {
        throw new IAE("Unable to find server [%s]", to);
      }

      if (to.equalsIgnoreCase(from)) {
        throw new IAE("Redundant command to move segment [%s] from [%s] to [%s]", segmentName, from, to);
      }

      final DataSegment segment = fromServer.getSegment(segmentName);
      if (segment == null) {
        throw new IAE("Unable to find segment [%s] on server [%s]", segmentName, from);
      }

      final LoadQueuePeon loadPeon = loadManagementPeons.get(to);
      if (loadPeon == null) {
        throw new IAE("LoadQueuePeon hasn't been created yet for path [%s]", to);
      }

      final LoadQueuePeon dropPeon = loadManagementPeons.get(from);
      if (dropPeon == null) {
        throw new IAE("LoadQueuePeon hasn't been created yet for path [%s]", from);
      }

      final ServerHolder toHolder = new ServerHolder(toServer, loadPeon);
      if (toHolder.getAvailableSize() < segment.getSize()) {
        throw new IAE(
            "Not enough capacity on server [%s] for segment [%s]. Required: %,d, available: %,d.",
            to,
            segment,
            segment.getSize(),
            toHolder.getAvailableSize()
        );
      }

      final String toLoadQueueSegPath = ZKPaths.makePath(ZKPaths.makePath(zkPaths.getLoadQueuePath(), to), segmentName);
      final String toServedSegPath = ZKPaths.makePath(
          ZKPaths.makePath(serverInventoryView.getInventoryManagerConfig().getInventoryPath(), to), segmentName
      );

      loadPeon.loadSegment(
          segment,
          new LoadPeonCallback()
          {
            @Override
            public void execute()
            {
              try {
                if (curator.checkExists().forPath(toServedSegPath) != null &&
                    curator.checkExists().forPath(toLoadQueueSegPath) == null &&
                    !dropPeon.getSegmentsToDrop().contains(segment)) {
                  dropPeon.dropSegment(segment, callback);
                } else if (callback != null) {
                  callback.execute();
                }
              }
              catch (Exception e) {
                throw Throwables.propagate(e);
              }
            }
          }
      );
    }
    catch (Exception e) {
      log.makeAlert(e, "Exception moving segment %s", segmentName).emit();
      callback.execute();
    }
  }

  public void dropSegment(String from, String segmentName, final LoadPeonCallback callback)
  {
    try {
      final DruidServer fromServer = serverInventoryView.getInventoryValue(from);
      if (fromServer == null) {
        throw new IAE("Unable to find server [%s]", from);
      }

      final DataSegment segment = fromServer.getSegment(segmentName);
      if (segment == null) {
        throw new IAE("Unable to find segment [%s] on server [%s]", segmentName, from);
      }

      final LoadQueuePeon dropPeon = loadManagementPeons.get(from);
      if (dropPeon == null) {
        throw new IAE("LoadQueuePeon hasn't been created yet for path [%s]", from);
      }

      if (!dropPeon.getSegmentsToDrop().contains(segment)) {
        dropPeon.dropSegment(segment, callback);
      }
    }
    catch (Exception e) {
      log.makeAlert(e, "Exception dropping segment %s", segmentName).emit();
      callback.execute();
    }
  }

  public Set<DataSegment> getAvailableDataSegments()
  {
    Set<DataSegment> availableSegments = Sets.newTreeSet(Comparators.inverse(DataSegment.bucketMonthComparator()));

    Iterable<DataSegment> dataSegments = Iterables.concat(
        Iterables.transform(
            databaseSegmentManager.getInventory(),
            new Function<DruidDataSource, Iterable<DataSegment>>()
            {
              @Override
              public Iterable<DataSegment> apply(DruidDataSource input)
              {
                return input.getSegments();
              }
            }
        )
    );

    for (DataSegment dataSegment : dataSegments) {
      if (dataSegment.getSize() < 0) {
        log.makeAlert("No size on Segment, wtf?")
           .addData("segment", dataSegment)
           .emit();
      }
      availableSegments.add(dataSegment);
    }

    return availableSegments;
  }

  @LifecycleStart
  public void start()
  {
    synchronized (lock) {
      if (started) {
        return;
      }
      started = true;

      createNewLeaderLatch();
      try {
        leaderLatch.get().start();
      }
      catch (Exception e) {
        throw Throwables.propagate(e);
      }
    }
  }

  private LeaderLatch createNewLeaderLatch()
  {
    final LeaderLatch newLeaderLatch = new LeaderLatch(
        curator, ZKPaths.makePath(zkPaths.getCoordinatorPath(), COORDINATOR_OWNER_NODE), config.getHost()
    );

    newLeaderLatch.addListener(
        new LeaderLatchListener()
        {
          @Override
          public void isLeader()
          {
            DruidCoordinator.this.becomeLeader();
          }

          @Override
          public void notLeader()
          {
            DruidCoordinator.this.stopBeingLeader();
          }
        },
        Execs.singleThreaded("CoordinatorLeader-%s")
    );

    return leaderLatch.getAndSet(newLeaderLatch);
  }

  @LifecycleStop
  public void stop()
  {
    synchronized (lock) {
      if (!started) {
        return;
      }

      stopBeingLeader();

      try {
        leaderLatch.get().close();
      }
      catch (IOException e) {
        log.warn(e, "Unable to close leaderLatch, ignoring");
      }

      started = false;

      exec.shutdownNow();
    }
  }

  private void becomeLeader()
  {
    synchronized (lock) {
      if (!started) {
        return;
      }

      log.info("I am the leader of the coordinators, all must bow!");
      try {
        leader = true;
        databaseSegmentManager.start();
        databaseRuleManager.start();
        serverInventoryView.start();
        serviceAnnouncer.announce(self);

        final List<Pair<? extends CoordinatorRunnable, Duration>> coordinatorRunnables = Lists.newArrayList();
        dynamicConfigs = configManager.watch(
            CoordinatorDynamicConfig.CONFIG_KEY,
            CoordinatorDynamicConfig.class,
            new CoordinatorDynamicConfig.Builder().build()
        );
        coordinatorRunnables.add(Pair.of(new CoordinatorHistoricalManagerRunnable(), config.getCoordinatorPeriod()));
        if (indexingServiceClient != null) {
          coordinatorRunnables.add(
              Pair.of(
                  new CoordinatorIndexingServiceRunnable(
                      makeIndexingServiceHelpers(
                          configManager.watch(
                              DatasourceWhitelist.CONFIG_KEY,
                              DatasourceWhitelist.class
                          )
                      )
                  ),
                  config.getCoordinatorIndexingPeriod()
              )
          );
        }

        for (final Pair<? extends CoordinatorRunnable, Duration> coordinatorRunnable : coordinatorRunnables) {
          ScheduledExecutors.scheduleWithFixedDelay(
              exec,
              config.getCoordinatorStartDelay(),
              coordinatorRunnable.rhs,
              new Callable<ScheduledExecutors.Signal>()
              {
                private final CoordinatorRunnable theRunnable = coordinatorRunnable.lhs;

                @Override
                public ScheduledExecutors.Signal call()
                {
                  if (leader) {
                    theRunnable.run();
                  }
                  if (leader) { // (We might no longer be coordinator)
                    return ScheduledExecutors.Signal.REPEAT;
                  } else {
                    return ScheduledExecutors.Signal.STOP;
                  }
                }
              }
          );
        }
      }
      catch (Exception e) {
        log.makeAlert(e, "Unable to become leader")
           .emit();
        final LeaderLatch oldLatch = createNewLeaderLatch();
        Closeables.closeQuietly(oldLatch);
        try {
          leaderLatch.get().start();
        }
        catch (Exception e1) {
          // If an exception gets thrown out here, then the coordinator will zombie out 'cause it won't be looking for
          // the latch anymore.  I don't believe it's actually possible for an Exception to throw out here, but
          // Curator likes to have "throws Exception" on methods so it might happen...
          log.makeAlert(e1, "I am a zombie")
             .emit();
        }
      }
    }
  }

  private void stopBeingLeader()
  {
    synchronized (lock) {
      try {
        log.info("I am no longer the leader...");

        for (String server : loadManagementPeons.keySet()) {
          LoadQueuePeon peon = loadManagementPeons.remove(server);
          peon.stop();
        }
        loadManagementPeons.clear();

        serviceAnnouncer.unannounce(self);
        serverInventoryView.stop();
        databaseRuleManager.stop();
        databaseSegmentManager.stop();
        leader = false;
      }
      catch (Exception e) {
        log.makeAlert(e, "Unable to stopBeingLeader").emit();
      }
    }
  }

  private List<DruidCoordinatorHelper> makeIndexingServiceHelpers(final AtomicReference<DatasourceWhitelist> whitelistRef)
  {
    List<DruidCoordinatorHelper> helpers = Lists.newArrayList();

    helpers.add(new DruidCoordinatorSegmentInfoLoader(DruidCoordinator.this));

    if (config.isConvertSegments()) {
      helpers.add(new DruidCoordinatorVersionConverter(indexingServiceClient, whitelistRef));
    }
    if (config.isMergeSegments()) {
      helpers.add(new DruidCoordinatorSegmentMerger(indexingServiceClient, whitelistRef));
      helpers.add(
          new DruidCoordinatorHelper()
          {
            @Override
            public DruidCoordinatorRuntimeParams run(DruidCoordinatorRuntimeParams params)
            {
              CoordinatorStats stats = params.getCoordinatorStats();
              log.info("Issued merge requests for %s segments", stats.getGlobalStats().get("mergedCount").get());

              params.getEmitter().emit(
                  new ServiceMetricEvent.Builder().build(
                      "coordinator/merge/count", stats.getGlobalStats().get("mergedCount")
                  )
              );

              return params;
            }
          }
      );
    }

    return ImmutableList.copyOf(helpers);
  }

  public static class DruidCoordinatorVersionConverter implements DruidCoordinatorHelper
  {
    private final IndexingServiceClient indexingServiceClient;
    private final AtomicReference<DatasourceWhitelist> whitelistRef;

    public DruidCoordinatorVersionConverter(
        IndexingServiceClient indexingServiceClient,
        AtomicReference<DatasourceWhitelist> whitelistRef
    )
    {
      this.indexingServiceClient = indexingServiceClient;
      this.whitelistRef = whitelistRef;
    }

    @Override
    public DruidCoordinatorRuntimeParams run(DruidCoordinatorRuntimeParams params)
    {
      DatasourceWhitelist whitelist = whitelistRef.get();

      for (DataSegment dataSegment : params.getAvailableSegments()) {
        if (whitelist == null || whitelist.contains(dataSegment.getDataSource())) {
          final Integer binaryVersion = dataSegment.getBinaryVersion();

          if (binaryVersion == null || binaryVersion < IndexIO.CURRENT_VERSION_ID) {
            log.info("Upgrading version on segment[%s]", dataSegment.getIdentifier());
            indexingServiceClient.upgradeSegment(dataSegment);
          }
        }
      }

      return params;
    }
  }

  public abstract class CoordinatorRunnable implements Runnable
  {
    private final long startTime = System.currentTimeMillis();
    private final List<DruidCoordinatorHelper> helpers;

    protected CoordinatorRunnable(List<DruidCoordinatorHelper> helpers)
    {
      this.helpers = helpers;
    }

    @Override
    public void run()
    {
      try {
        synchronized (lock) {
          final LeaderLatch latch = leaderLatch.get();
          if (latch == null || !latch.hasLeadership()) {
            log.info("LEGGO MY EGGO. [%s] is leader.", latch == null ? null : latch.getLeader().getId());
            stopBeingLeader();
            return;
          }
        }

        List<Boolean> allStarted = Arrays.asList(
            databaseSegmentManager.isStarted(),
            serverInventoryView.isStarted()
        );
        for (Boolean aBoolean : allStarted) {
          if (!aBoolean) {
            log.error("InventoryManagers not started[%s]", allStarted);
            stopBeingLeader();
            return;
          }
        }

        // Do coordinator stuff.
        DruidCoordinatorRuntimeParams params =
            DruidCoordinatorRuntimeParams.newBuilder()
                                         .withStartTime(startTime)
                                         .withDatasources(databaseSegmentManager.getInventory())
                                         .withDynamicConfigs(dynamicConfigs.get())
                                         .withEmitter(emitter)
                                         .build();


        for (DruidCoordinatorHelper helper : helpers) {
          params = helper.run(params);
        }
      }
      catch (Exception e) {
        log.makeAlert(e, "Caught exception, ignoring so that schedule keeps going.").emit();
      }
    }
  }

  private class CoordinatorHistoricalManagerRunnable extends CoordinatorRunnable
  {
    private CoordinatorHistoricalManagerRunnable()
    {
      super(
          ImmutableList.of(
              new DruidCoordinatorSegmentInfoLoader(DruidCoordinator.this),
              new DruidCoordinatorHelper()
              {
                @Override
                public DruidCoordinatorRuntimeParams run(DruidCoordinatorRuntimeParams params)
                {
                  // Display info about all historical servers
                  Iterable<DruidServer> servers = FunctionalIterable
                      .create(serverInventoryView.getInventory())
                      .filter(
                          new Predicate<DruidServer>()
                          {
                            @Override
                            public boolean apply(
                                DruidServer input
                            )
                            {
                              return !input.getType().equalsIgnoreCase("realtime");
                            }
                          }
                      );

                  if (log.isDebugEnabled()) {
                    log.debug("Servers");
                    for (DruidServer druidServer : servers) {
                      log.debug("  %s", druidServer);
                      log.debug("    -- DataSources");
                      for (DruidDataSource druidDataSource : druidServer.getDataSources()) {
                        log.debug("    %s", druidDataSource);
                      }
                    }
                  }

                  // Find all historical servers, group them by subType and sort by ascending usage
                  final DruidCluster cluster = new DruidCluster();
                  for (DruidServer server : servers) {
                    if (!loadManagementPeons.containsKey(server.getName())) {
                      String basePath = ZKPaths.makePath(zkPaths.getLoadQueuePath(), server.getName());
                      LoadQueuePeon loadQueuePeon = taskMaster.giveMePeon(basePath);
                      log.info("Creating LoadQueuePeon for server[%s] at path[%s]", server.getName(), basePath);

                      loadManagementPeons.put(server.getName(), loadQueuePeon);
                    }

                    cluster.add(new ServerHolder(server, loadManagementPeons.get(server.getName())));
                  }

                  SegmentReplicantLookup segmentReplicantLookup = SegmentReplicantLookup.make(cluster);

                  // Stop peons for servers that aren't there anymore.
                  final Set<String> disappeared = Sets.newHashSet(loadManagementPeons.keySet());
                  for (DruidServer server : servers) {
                    disappeared.remove(server.getName());
                  }
                  for (String name : disappeared) {
                    log.info("Removing listener for server[%s] which is no longer there.", name);
                    LoadQueuePeon peon = loadManagementPeons.remove(name);
                    peon.stop();
                  }

                  return params.buildFromExisting()
                               .withDruidCluster(cluster)
                               .withDatabaseRuleManager(databaseRuleManager)
                               .withLoadManagementPeons(loadManagementPeons)
                               .withSegmentReplicantLookup(segmentReplicantLookup)
                               .withBalancerReferenceTimestamp(DateTime.now())
                               .withDynamicConfigs(dynamicConfigs.get())
                               .build();
                }
              },
              new DruidCoordinatorRuleRunner(DruidCoordinator.this),
              new DruidCoordinatorCleanup(DruidCoordinator.this),
              new DruidCoordinatorBalancer(DruidCoordinator.this),
              new DruidCoordinatorLogger()
          )
      );
    }
  }

  private class CoordinatorIndexingServiceRunnable extends CoordinatorRunnable
  {
    private CoordinatorIndexingServiceRunnable(List<DruidCoordinatorHelper> helpers)
    {
      super(helpers);
    }
  }
}
<|MERGE_RESOLUTION|>--- conflicted
+++ resolved
@@ -54,7 +54,6 @@
 import io.druid.guice.annotations.Self;
 import io.druid.segment.IndexIO;
 import io.druid.server.DruidNode;
-<<<<<<< HEAD
 import io.druid.server.coordinator.helper.DruidCoordinatorBalancer;
 import io.druid.server.coordinator.helper.DruidCoordinatorCleanup;
 import io.druid.server.coordinator.helper.DruidCoordinatorHelper;
@@ -62,10 +61,8 @@
 import io.druid.server.coordinator.helper.DruidCoordinatorRuleRunner;
 import io.druid.server.coordinator.helper.DruidCoordinatorSegmentInfoLoader;
 import io.druid.server.coordinator.helper.DruidCoordinatorSegmentMerger;
-=======
 import io.druid.server.coordinator.rules.LoadRule;
 import io.druid.server.coordinator.rules.Rule;
->>>>>>> 08966c42
 import io.druid.server.initialization.ZkPathsConfig;
 import io.druid.timeline.DataSegment;
 import org.apache.curator.framework.CuratorFramework;
@@ -210,12 +207,10 @@
       List<Rule> rules = databaseRuleManager.getRulesWithDefault(segment.getDataSource());
       for (Rule rule : rules) {
         if (rule instanceof LoadRule && rule.appliesTo(segment, now)) {
-          expectedSegmentsInCluster.add(segment.getDataSource(), ((LoadRule) rule).getReplicants());
-          //Integer count = expectedSegmentsInCluster.get(segment.getDataSource());
-          //if (count == null) {
-          //  count = 0;
-          //}
-          //expectedSegmentsInCluster.put(segment.getDataSource(), count + ((LoadRule) rule).getReplicants());
+
+          for (Integer numReplicants : ((LoadRule) rule).getTieredReplicants().values()) {
+            expectedSegmentsInCluster.add(segment.getDataSource(), numReplicants);
+          }
           break;
         }
       }
