--- conflicted
+++ resolved
@@ -86,11 +86,8 @@
   private final LookupNodeService lookupNodeService;
   private final DataNodeService dataNodeService;
   private final TaskReportFileWriter taskReportFileWriter;
-<<<<<<< HEAD
   private final IntermediaryDataManager intermediaryDataManager;
-=======
-  private final boolean useOak;
->>>>>>> ac7ddee4
+  private final String incrementalIndexImpl;
 
   @Inject
   public TaskToolboxFactory(
@@ -120,11 +117,8 @@
       LookupNodeService lookupNodeService,
       DataNodeService dataNodeService,
       TaskReportFileWriter taskReportFileWriter,
-<<<<<<< HEAD
-      IntermediaryDataManager intermediaryDataManager
-=======
-      @Named("useOak") boolean useOak
->>>>>>> ac7ddee4
+      IntermediaryDataManager intermediaryDataManager,
+      @Named("incrementalIndexImpl") String incrementalIndexImpl
   )
   {
     this.config = config;
@@ -153,11 +147,8 @@
     this.lookupNodeService = lookupNodeService;
     this.dataNodeService = dataNodeService;
     this.taskReportFileWriter = taskReportFileWriter;
-<<<<<<< HEAD
     this.intermediaryDataManager = intermediaryDataManager;
-=======
-    this.useOak = useOak;
->>>>>>> ac7ddee4
+    this.incrementalIndexImpl = incrementalIndexImpl;
   }
 
   public TaskToolbox build(Task task)
@@ -191,11 +182,8 @@
         lookupNodeService,
         dataNodeService,
         taskReportFileWriter,
-<<<<<<< HEAD
-        intermediaryDataManager
-=======
-        useOak
->>>>>>> ac7ddee4
+        intermediaryDataManager,
+        incrementalIndexImpl
     );
   }
 }