--- conflicted
+++ resolved
@@ -1156,11 +1156,8 @@
           null,
           null,
           new NoopTestTaskReportFileWriter(),
-<<<<<<< HEAD
-          null
-=======
-          false
->>>>>>> ac7ddee4
+          null,
+          "onheap"
       );
       this.segmentFileMap = segmentFileMap;
     }
