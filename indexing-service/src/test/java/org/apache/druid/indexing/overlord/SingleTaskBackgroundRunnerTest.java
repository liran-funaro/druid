--- conflicted
+++ resolved
@@ -107,11 +107,8 @@
         null,
         null,
         new SingleFileTaskReportFileWriter(new File("fake")),
-<<<<<<< HEAD
-        null
-=======
-        false
->>>>>>> ac7ddee4
+        null,
+        "onheap"
     );
     runner = new SingleTaskBackgroundRunner(
         toolboxFactory,
