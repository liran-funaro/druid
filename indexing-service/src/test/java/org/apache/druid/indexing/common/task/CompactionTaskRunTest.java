/*
 * Licensed to the Apache Software Foundation (ASF) under one
 * or more contributor license agreements.  See the NOTICE file
 * distributed with this work for additional information
 * regarding copyright ownership.  The ASF licenses this file
 * to you under the Apache License, Version 2.0 (the
 * "License"); you may not use this file except in compliance
 * with the License.  You may obtain a copy of the License at
 *
 *   http://www.apache.org/licenses/LICENSE-2.0
 *
 * Unless required by applicable law or agreed to in writing,
 * software distributed under the License is distributed on an
 * "AS IS" BASIS, WITHOUT WARRANTIES OR CONDITIONS OF ANY
 * KIND, either express or implied.  See the License for the
 * specific language governing permissions and limitations
 * under the License.
 */

package org.apache.druid.indexing.common.task;

import com.fasterxml.jackson.databind.ObjectMapper;
import com.fasterxml.jackson.databind.jsontype.NamedType;
import com.google.common.collect.ImmutableList;
import com.google.common.collect.ImmutableMap;
import com.google.common.io.Files;
import org.apache.druid.client.coordinator.CoordinatorClient;
import org.apache.druid.client.indexing.IndexingServiceClient;
import org.apache.druid.client.indexing.NoopIndexingServiceClient;
import org.apache.druid.data.input.impl.CSVParseSpec;
import org.apache.druid.data.input.impl.DimensionsSpec;
import org.apache.druid.data.input.impl.ParseSpec;
import org.apache.druid.data.input.impl.TimestampSpec;
import org.apache.druid.indexer.TaskState;
import org.apache.druid.indexer.TaskStatus;
import org.apache.druid.indexer.partitions.DynamicPartitionsSpec;
import org.apache.druid.indexing.common.LockGranularity;
import org.apache.druid.indexing.common.RetryPolicyConfig;
import org.apache.druid.indexing.common.RetryPolicyFactory;
import org.apache.druid.indexing.common.SegmentLoaderFactory;
import org.apache.druid.indexing.common.TaskToolbox;
import org.apache.druid.indexing.common.TestUtils;
import org.apache.druid.indexing.common.stats.RowIngestionMetersFactory;
import org.apache.druid.indexing.common.task.CompactionTask.Builder;
import org.apache.druid.indexing.overlord.Segments;
import org.apache.druid.java.util.common.ISE;
import org.apache.druid.java.util.common.Intervals;
import org.apache.druid.java.util.common.Pair;
import org.apache.druid.java.util.common.concurrent.Execs;
import org.apache.druid.java.util.common.granularity.Granularities;
import org.apache.druid.segment.indexing.granularity.UniformGranularitySpec;
import org.apache.druid.segment.loading.LocalDataSegmentPuller;
import org.apache.druid.segment.loading.LocalDataSegmentPusher;
import org.apache.druid.segment.loading.LocalDataSegmentPusherConfig;
import org.apache.druid.segment.loading.LocalLoadSpec;
import org.apache.druid.segment.loading.NoopDataSegmentKiller;
import org.apache.druid.segment.loading.SegmentLoader;
import org.apache.druid.segment.loading.SegmentLoaderConfig;
import org.apache.druid.segment.loading.SegmentLoaderLocalCacheManager;
import org.apache.druid.segment.loading.StorageLocationConfig;
import org.apache.druid.segment.realtime.appenderator.AppenderatorsManager;
import org.apache.druid.segment.realtime.firehose.NoopChatHandlerProvider;
import org.apache.druid.server.security.AuthTestUtils;
import org.apache.druid.timeline.CompactionState;
import org.apache.druid.timeline.DataSegment;
import org.apache.druid.timeline.partition.NumberedOverwriteShardSpec;
import org.apache.druid.timeline.partition.NumberedShardSpec;
import org.apache.druid.timeline.partition.PartitionIds;
import org.joda.time.Interval;
import org.junit.After;
import org.junit.Assert;
import org.junit.Before;
import org.junit.Rule;
import org.junit.Test;
import org.junit.rules.ExpectedException;
import org.junit.rules.TemporaryFolder;
import org.junit.runner.RunWith;
import org.junit.runners.Parameterized;

import javax.annotation.Nullable;
import java.io.BufferedWriter;
import java.io.File;
import java.io.IOException;
import java.nio.charset.StandardCharsets;
import java.util.ArrayList;
import java.util.Arrays;
import java.util.Collection;
import java.util.Collections;
import java.util.HashSet;
import java.util.List;
import java.util.Set;
import java.util.concurrent.CountDownLatch;
import java.util.concurrent.ExecutorService;
import java.util.concurrent.Future;

@RunWith(Parameterized.class)
public class CompactionTaskRunTest extends IngestionTestBase
{
  @Rule
  public TemporaryFolder temporaryFolder = new TemporaryFolder();

  @Rule
  public ExpectedException expectedException = ExpectedException.none();

  public static final ParseSpec DEFAULT_PARSE_SPEC = new CSVParseSpec(
      new TimestampSpec("ts", "auto", null),
      new DimensionsSpec(DimensionsSpec.getDefaultSchemas(Arrays.asList("ts", "dim"))),
      null,
      Arrays.asList("ts", "dim", "val"),
      false,
      0
  );
  private static final CompactionState DEFAULT_COMPACTION_STATE = new CompactionState(
      new DynamicPartitionsSpec(5000000, Long.MAX_VALUE),
      ImmutableMap.of(
          "bitmap",
          ImmutableMap.of("type", "concise"),
          "dimensionCompression",
          "lz4",
          "metricCompression",
          "lz4",
          "longEncoding",
          "longs"
      )
  );

  @Parameterized.Parameters(name = "{0}")
  public static Iterable<Object[]> constructorFeeder()
  {
    return ImmutableList.of(
        new Object[]{LockGranularity.TIME_CHUNK},
        new Object[]{LockGranularity.SEGMENT}
    );
  }

  private static final String DATA_SOURCE = "test";
  private static final RetryPolicyFactory RETRY_POLICY_FACTORY = new RetryPolicyFactory(new RetryPolicyConfig());
  private final RowIngestionMetersFactory rowIngestionMetersFactory;
  private final IndexingServiceClient indexingServiceClient;
  private final CoordinatorClient coordinatorClient;
  private final SegmentLoaderFactory segmentLoaderFactory;
  private final LockGranularity lockGranularity;
  private final AppenderatorsManager appenderatorsManager;

  private ExecutorService exec;
  private File localDeepStorage;

  public CompactionTaskRunTest(LockGranularity lockGranularity)
  {
    TestUtils testUtils = new TestUtils();
    rowIngestionMetersFactory = testUtils.getRowIngestionMetersFactory();
    indexingServiceClient = new NoopIndexingServiceClient();
    coordinatorClient = new CoordinatorClient(null, null)
    {
      @Override
      public Collection<DataSegment> getDatabaseSegmentDataSourceSegments(String dataSource, List<Interval> intervals)
      {
        return getStorageCoordinator().getUsedSegmentsForIntervals(dataSource, intervals, Segments.ONLY_VISIBLE);
      }
    };
    segmentLoaderFactory = new SegmentLoaderFactory(getIndexIO(), getObjectMapper());
    appenderatorsManager = new TestAppenderatorsManager();
    this.lockGranularity = lockGranularity;
  }

  @Before
  public void setup() throws IOException
  {
    exec = Execs.multiThreaded(2, "compaction-task-run-test-%d");
    localDeepStorage = temporaryFolder.newFolder();
  }

  @After
  public void teardown()
  {
    exec.shutdownNow();
    temporaryFolder.delete();
  }

  @Test
  public void testRun() throws Exception
  {
    runIndexTask();

    final Builder builder = new Builder(
        DATA_SOURCE,
        getObjectMapper(),
        AuthTestUtils.TEST_AUTHORIZER_MAPPER,
        new NoopChatHandlerProvider(),
        rowIngestionMetersFactory,
        indexingServiceClient,
        coordinatorClient,
        segmentLoaderFactory,
        RETRY_POLICY_FACTORY,
        appenderatorsManager
    );

    final CompactionTask compactionTask = builder
        .interval(Intervals.of("2014-01-01/2014-01-02"))
        .build();

    final Pair<TaskStatus, List<DataSegment>> resultPair = runTask(compactionTask);

    Assert.assertTrue(resultPair.lhs.isSuccess());

    final List<DataSegment> segments = resultPair.rhs;
    Assert.assertEquals(3, segments.size());

    for (int i = 0; i < 3; i++) {
      Assert.assertEquals(
          Intervals.of("2014-01-01T0%d:00:00/2014-01-01T0%d:00:00", i, i + 1),
          segments.get(i).getInterval()
      );
      Assert.assertEquals(DEFAULT_COMPACTION_STATE, segments.get(i).getLastCompactionState());
      if (lockGranularity == LockGranularity.SEGMENT) {
        Assert.assertEquals(
            new NumberedOverwriteShardSpec(32768, 0, 2, (short) 1, (short) 1),
            segments.get(i).getShardSpec()
        );
      } else {
        Assert.assertEquals(new NumberedShardSpec(0, 0), segments.get(i).getShardSpec());
      }
    }
  }

  @Test
  public void testRunCompactionTwice() throws Exception
  {
    runIndexTask();

    final Builder builder = new Builder(
        DATA_SOURCE,
        getObjectMapper(),
        AuthTestUtils.TEST_AUTHORIZER_MAPPER,
        new NoopChatHandlerProvider(),
        rowIngestionMetersFactory,
        indexingServiceClient,
        coordinatorClient,
        segmentLoaderFactory,
        RETRY_POLICY_FACTORY,
        appenderatorsManager
    );

    final CompactionTask compactionTask1 = builder
        .interval(Intervals.of("2014-01-01/2014-01-02"))
        .build();

    Pair<TaskStatus, List<DataSegment>> resultPair = runTask(compactionTask1);

    Assert.assertTrue(resultPair.lhs.isSuccess());

    List<DataSegment> segments = resultPair.rhs;
    Assert.assertEquals(3, segments.size());

    for (int i = 0; i < 3; i++) {
      Assert.assertEquals(
          Intervals.of("2014-01-01T0%d:00:00/2014-01-01T0%d:00:00", i, i + 1),
          segments.get(i).getInterval()
      );
      Assert.assertEquals(DEFAULT_COMPACTION_STATE, segments.get(i).getLastCompactionState());
      if (lockGranularity == LockGranularity.SEGMENT) {
        Assert.assertEquals(
            new NumberedOverwriteShardSpec(PartitionIds.NON_ROOT_GEN_START_PARTITION_ID, 0, 2, (short) 1, (short) 1),
            segments.get(i).getShardSpec()
        );
      } else {
        Assert.assertEquals(new NumberedShardSpec(0, 0), segments.get(i).getShardSpec());
      }
    }

    final CompactionTask compactionTask2 = builder
        .interval(Intervals.of("2014-01-01/2014-01-02"))
        .build();

    resultPair = runTask(compactionTask2);

    Assert.assertTrue(resultPair.lhs.isSuccess());

    segments = resultPair.rhs;
    Assert.assertEquals(3, segments.size());

    for (int i = 0; i < 3; i++) {
      Assert.assertEquals(
          Intervals.of("2014-01-01T0%d:00:00/2014-01-01T0%d:00:00", i, i + 1),
          segments.get(i).getInterval()
      );
      Assert.assertEquals(DEFAULT_COMPACTION_STATE, segments.get(i).getLastCompactionState());
      if (lockGranularity == LockGranularity.SEGMENT) {
        Assert.assertEquals(
            new NumberedOverwriteShardSpec(
                PartitionIds.NON_ROOT_GEN_START_PARTITION_ID + 1,
                0,
                2,
                (short) 2,
                (short) 1
            ),
            segments.get(i).getShardSpec()
        );
      } else {
        Assert.assertEquals(new NumberedShardSpec(0, 0), segments.get(i).getShardSpec());
      }
    }
  }

  @Test
  public void testRunIndexAndCompactAtTheSameTimeForDifferentInterval() throws Exception
  {
    runIndexTask();

    final Builder builder = new Builder(
        DATA_SOURCE,
        getObjectMapper(),
        AuthTestUtils.TEST_AUTHORIZER_MAPPER,
        new NoopChatHandlerProvider(),
        rowIngestionMetersFactory,
        indexingServiceClient,
        coordinatorClient,
        segmentLoaderFactory,
        RETRY_POLICY_FACTORY,
        appenderatorsManager
    );

    final CompactionTask compactionTask = builder
        .interval(Intervals.of("2014-01-01T00:00:00/2014-01-02T03:00:00"))
        .build();

    File tmpDir = temporaryFolder.newFolder();
    File tmpFile = File.createTempFile("druid", "index", tmpDir);

    try (BufferedWriter writer = Files.newWriter(tmpFile, StandardCharsets.UTF_8)) {
      writer.write("2014-01-01T03:00:10Z,a,1\n");
      writer.write("2014-01-01T03:00:10Z,b,2\n");
      writer.write("2014-01-01T03:00:10Z,c,3\n");
      writer.write("2014-01-01T04:00:20Z,a,1\n");
      writer.write("2014-01-01T04:00:20Z,b,2\n");
      writer.write("2014-01-01T04:00:20Z,c,3\n");
      writer.write("2014-01-01T05:00:30Z,a,1\n");
      writer.write("2014-01-01T05:00:30Z,b,2\n");
      writer.write("2014-01-01T05:00:30Z,c,3\n");
    }

    IndexTask indexTask = new IndexTask(
        null,
        null,
        IndexTaskTest.createIngestionSpec(
            getObjectMapper(),
            tmpDir,
            DEFAULT_PARSE_SPEC,
            new UniformGranularitySpec(
                Granularities.HOUR,
                Granularities.MINUTE,
                null
            ),
            IndexTaskTest.createTuningConfig(2, 2, null, 2L, null, null, false, true),
            false
        ),
        null,
        AuthTestUtils.TEST_AUTHORIZER_MAPPER,
        new NoopChatHandlerProvider(),
        rowIngestionMetersFactory,
        appenderatorsManager
    );

    final Future<Pair<TaskStatus, List<DataSegment>>> compactionFuture = exec.submit(
        () -> runTask(compactionTask)
    );

    final Future<Pair<TaskStatus, List<DataSegment>>> indexFuture = exec.submit(
        () -> runTask(indexTask)
    );

    Assert.assertTrue(indexFuture.get().lhs.isSuccess());

    List<DataSegment> segments = indexFuture.get().rhs;
    Assert.assertEquals(6, segments.size());

    for (int i = 0; i < 6; i++) {
      Assert.assertEquals(Intervals.of("2014-01-01T0%d:00:00/2014-01-01T0%d:00:00", 3 + i / 2, 3 + i / 2 + 1), segments.get(i).getInterval());
      Assert.assertEquals(new NumberedShardSpec(i % 2, 0), segments.get(i).getShardSpec());
    }

    Assert.assertTrue(compactionFuture.get().lhs.isSuccess());

    segments = compactionFuture.get().rhs;
    Assert.assertEquals(3, segments.size());

    for (int i = 0; i < 3; i++) {
      Assert.assertEquals(
          Intervals.of("2014-01-01T0%d:00:00/2014-01-01T0%d:00:00", i, i + 1),
          segments.get(i).getInterval()
      );
      Assert.assertEquals(DEFAULT_COMPACTION_STATE, segments.get(i).getLastCompactionState());
      if (lockGranularity == LockGranularity.SEGMENT) {
        Assert.assertEquals(
            new NumberedOverwriteShardSpec(PartitionIds.NON_ROOT_GEN_START_PARTITION_ID, 0, 2, (short) 1, (short) 1),
            segments.get(i).getShardSpec()
        );
      } else {
        Assert.assertEquals(new NumberedShardSpec(0, 0), segments.get(i).getShardSpec());
      }
    }
  }

  @Test
  public void testWithSegmentGranularity() throws Exception
  {
    runIndexTask();

    final Builder builder = new Builder(
        DATA_SOURCE,
        getObjectMapper(),
        AuthTestUtils.TEST_AUTHORIZER_MAPPER,
        new NoopChatHandlerProvider(),
        rowIngestionMetersFactory,
        indexingServiceClient,
        coordinatorClient,
        segmentLoaderFactory,
        RETRY_POLICY_FACTORY,
        appenderatorsManager
    );

    // day segmentGranularity
    final CompactionTask compactionTask1 = builder
        .interval(Intervals.of("2014-01-01/2014-01-02"))
        .segmentGranularity(Granularities.DAY)
        .build();

    Pair<TaskStatus, List<DataSegment>> resultPair = runTask(compactionTask1);

    Assert.assertTrue(resultPair.lhs.isSuccess());

    List<DataSegment> segments = resultPair.rhs;

    Assert.assertEquals(1, segments.size());

    Assert.assertEquals(Intervals.of("2014-01-01/2014-01-02"), segments.get(0).getInterval());
    Assert.assertEquals(new NumberedShardSpec(0, 0), segments.get(0).getShardSpec());
    Assert.assertEquals(DEFAULT_COMPACTION_STATE, segments.get(0).getLastCompactionState());

    // hour segmentGranularity
    final CompactionTask compactionTask2 = builder
        .interval(Intervals.of("2014-01-01/2014-01-02"))
        .segmentGranularity(Granularities.HOUR)
        .build();

    resultPair = runTask(compactionTask2);

    Assert.assertTrue(resultPair.lhs.isSuccess());

    segments = resultPair.rhs;
    Assert.assertEquals(3, segments.size());

    for (int i = 0; i < 3; i++) {
      Assert.assertEquals(Intervals.of("2014-01-01T0%d:00:00/2014-01-01T0%d:00:00", i, i + 1), segments.get(i).getInterval());
      Assert.assertEquals(new NumberedShardSpec(0, 0), segments.get(i).getShardSpec());
      Assert.assertEquals(DEFAULT_COMPACTION_STATE, segments.get(i).getLastCompactionState());
    }
  }

  @Test
  public void testCompactThenAppend() throws Exception
  {
    runIndexTask();

    final Builder builder = new Builder(
        DATA_SOURCE,
        getObjectMapper(),
        AuthTestUtils.TEST_AUTHORIZER_MAPPER,
        new NoopChatHandlerProvider(),
        rowIngestionMetersFactory,
        indexingServiceClient,
        coordinatorClient,
        segmentLoaderFactory,
        RETRY_POLICY_FACTORY,
        appenderatorsManager
    );

    final CompactionTask compactionTask = builder
        .interval(Intervals.of("2014-01-01/2014-01-02"))
        .build();

    final Set<DataSegment> expectedSegments = new HashSet<>();
    final Pair<TaskStatus, List<DataSegment>> compactionResult = runTask(compactionTask);
    Assert.assertTrue(compactionResult.lhs.isSuccess());
    expectedSegments.addAll(compactionResult.rhs);

    final Pair<TaskStatus, List<DataSegment>> appendResult = runAppendTask();
    Assert.assertTrue(appendResult.lhs.isSuccess());
    expectedSegments.addAll(appendResult.rhs);

    final Set<DataSegment> usedSegments = new HashSet<>(
        getStorageCoordinator().getUsedSegmentsForIntervals(
            DATA_SOURCE,
            Collections.singletonList(Intervals.of("2014-01-01/2014-01-02")),
            Segments.ONLY_VISIBLE
        )
    );

    Assert.assertEquals(expectedSegments, usedSegments);
  }

  @Test
  public void testRunIndexAndCompactForSameSegmentAtTheSameTime() throws Exception
  {
    runIndexTask();

    // make sure that indexTask becomes ready first, then compactionTask becomes ready, then indexTask runs
    final CountDownLatch compactionTaskReadyLatch = new CountDownLatch(1);
    final CountDownLatch indexTaskStartLatch = new CountDownLatch(1);
    final Future<Pair<TaskStatus, List<DataSegment>>> indexFuture = exec.submit(
        () -> runIndexTask(compactionTaskReadyLatch, indexTaskStartLatch, false)
    );

    final Builder builder = new Builder(
        DATA_SOURCE,
        getObjectMapper(),
        AuthTestUtils.TEST_AUTHORIZER_MAPPER,
        new NoopChatHandlerProvider(),
        rowIngestionMetersFactory,
        indexingServiceClient,
        coordinatorClient,
        segmentLoaderFactory,
        RETRY_POLICY_FACTORY,
        appenderatorsManager
    );

    final CompactionTask compactionTask = builder
        .interval(Intervals.of("2014-01-01T00:00:00/2014-01-02T03:00:00"))
        .build();

    final Future<Pair<TaskStatus, List<DataSegment>>> compactionFuture = exec.submit(
        () -> {
          compactionTaskReadyLatch.await();
          return runTask(compactionTask, indexTaskStartLatch, null);
        }
    );

    Assert.assertTrue(indexFuture.get().lhs.isSuccess());

    List<DataSegment> segments = indexFuture.get().rhs;
    Assert.assertEquals(6, segments.size());

    for (int i = 0; i < 6; i++) {
      Assert.assertEquals(
          Intervals.of("2014-01-01T0%d:00:00/2014-01-01T0%d:00:00", i / 2, i / 2 + 1),
          segments.get(i).getInterval()
      );
      if (lockGranularity == LockGranularity.SEGMENT) {
        Assert.assertEquals(
            new NumberedOverwriteShardSpec(
                PartitionIds.NON_ROOT_GEN_START_PARTITION_ID + i % 2,
                0,
                2,
                (short) 1,
                (short) 2
            ),
            segments.get(i).getShardSpec()
        );
      } else {
        Assert.assertEquals(new NumberedShardSpec(i % 2, 0), segments.get(i).getShardSpec());
      }
    }

    final Pair<TaskStatus, List<DataSegment>> compactionResult = compactionFuture.get();
    Assert.assertEquals(TaskState.FAILED, compactionResult.lhs.getStatusCode());
  }

  @Test
  public void testRunIndexAndCompactForSameSegmentAtTheSameTime2() throws Exception
  {
    runIndexTask();

    final Builder builder = new Builder(
        DATA_SOURCE,
        getObjectMapper(),
        AuthTestUtils.TEST_AUTHORIZER_MAPPER,
        new NoopChatHandlerProvider(),
        rowIngestionMetersFactory,
        indexingServiceClient,
        coordinatorClient,
        segmentLoaderFactory,
        RETRY_POLICY_FACTORY,
        appenderatorsManager
    );

    final CompactionTask compactionTask = builder
        .interval(Intervals.of("2014-01-01T00:00:00/2014-01-02T03:00:00"))
        .build();

    // make sure that compactionTask becomes ready first, then the indexTask becomes ready, then compactionTask runs
    final CountDownLatch indexTaskReadyLatch = new CountDownLatch(1);
    final CountDownLatch compactionTaskStartLatch = new CountDownLatch(1);
    final Future<Pair<TaskStatus, List<DataSegment>>> compactionFuture = exec.submit(
        () -> {
          final Pair<TaskStatus, List<DataSegment>> pair = runTask(
              compactionTask,
              indexTaskReadyLatch,
              compactionTaskStartLatch
          );
          return pair;
        }
    );

    final Future<Pair<TaskStatus, List<DataSegment>>> indexFuture = exec.submit(
        () -> {
          indexTaskReadyLatch.await();
          return runIndexTask(compactionTaskStartLatch, null, false);
        }
    );

    Assert.assertTrue(indexFuture.get().lhs.isSuccess());

    List<DataSegment> segments = indexFuture.get().rhs;
    Assert.assertEquals(6, segments.size());

    for (int i = 0; i < 6; i++) {
      Assert.assertEquals(
          Intervals.of("2014-01-01T0%d:00:00/2014-01-01T0%d:00:00", i / 2, i / 2 + 1),
          segments.get(i).getInterval()
      );
      if (lockGranularity == LockGranularity.SEGMENT) {
        Assert.assertEquals(
            new NumberedOverwriteShardSpec(
                PartitionIds.NON_ROOT_GEN_START_PARTITION_ID + i % 2,
                0,
                2,
                (short) 1,
                (short) 2
            ),
            segments.get(i).getShardSpec()
        );
      } else {
        Assert.assertEquals(new NumberedShardSpec(i % 2, 0), segments.get(i).getShardSpec());
      }
    }

    final Pair<TaskStatus, List<DataSegment>> compactionResult = compactionFuture.get();
    Assert.assertEquals(TaskState.FAILED, compactionResult.lhs.getStatusCode());
  }

  private Pair<TaskStatus, List<DataSegment>> runIndexTask() throws Exception
  {
    return runIndexTask(null, null, false);
  }

  private Pair<TaskStatus, List<DataSegment>> runAppendTask() throws Exception
  {
    return runIndexTask(null, null, true);
  }

  private Pair<TaskStatus, List<DataSegment>> runIndexTask(
      @Nullable CountDownLatch readyLatchToCountDown,
      @Nullable CountDownLatch latchToAwaitBeforeRun,
      boolean appendToExisting
  ) throws Exception
  {
    File tmpDir = temporaryFolder.newFolder();
    File tmpFile = File.createTempFile("druid", "index", tmpDir);

    try (BufferedWriter writer = Files.newWriter(tmpFile, StandardCharsets.UTF_8)) {
      writer.write("2014-01-01T00:00:10Z,a,1\n");
      writer.write("2014-01-01T00:00:10Z,b,2\n");
      writer.write("2014-01-01T00:00:10Z,c,3\n");
      writer.write("2014-01-01T01:00:20Z,a,1\n");
      writer.write("2014-01-01T01:00:20Z,b,2\n");
      writer.write("2014-01-01T01:00:20Z,c,3\n");
      writer.write("2014-01-01T02:00:30Z,a,1\n");
      writer.write("2014-01-01T02:00:30Z,b,2\n");
      writer.write("2014-01-01T02:00:30Z,c,3\n");
    }

    IndexTask indexTask = new IndexTask(
        null,
        null,
        IndexTaskTest.createIngestionSpec(
            getObjectMapper(),
            tmpDir,
            DEFAULT_PARSE_SPEC,
            new UniformGranularitySpec(
                Granularities.HOUR,
                Granularities.MINUTE,
                null
            ),
            IndexTaskTest.createTuningConfig(2, 2, null, 2L, null, null, false, true),
            appendToExisting
        ),
        null,
        AuthTestUtils.TEST_AUTHORIZER_MAPPER,
        new NoopChatHandlerProvider(),
        rowIngestionMetersFactory,
        appenderatorsManager
    );

    return runTask(indexTask, readyLatchToCountDown, latchToAwaitBeforeRun);
  }

  private Pair<TaskStatus, List<DataSegment>> runTask(Task task) throws Exception
  {
    return runTask(task, null, null);
  }

  private Pair<TaskStatus, List<DataSegment>> runTask(
      Task task,
      @Nullable CountDownLatch readyLatchToCountDown,
      @Nullable CountDownLatch latchToAwaitBeforeRun
  ) throws Exception
  {
    getLockbox().add(task);
    getTaskStorage().insert(task, TaskStatus.running(task.getId()));

    final ObjectMapper objectMapper = getObjectMapper();
    objectMapper.registerSubtypes(
        new NamedType(LocalLoadSpec.class, "local")
    );
    objectMapper.registerSubtypes(LocalDataSegmentPuller.class);

    final TaskToolbox box = createTaskToolbox(objectMapper, task);

    task.addToContext(Tasks.FORCE_TIME_CHUNK_LOCK_KEY, lockGranularity == LockGranularity.TIME_CHUNK);
    task.addToContext(Tasks.STORE_COMPACTION_STATE_KEY, true);
    if (task.isReady(box.getTaskActionClient())) {
      if (readyLatchToCountDown != null) {
        readyLatchToCountDown.countDown();
      }
      if (latchToAwaitBeforeRun != null) {
        latchToAwaitBeforeRun.await();
      }
      TaskStatus status = task.run(box);
      shutdownTask(task);
      final List<DataSegment> segments = new ArrayList<>(
          ((TestLocalTaskActionClient) box.getTaskActionClient()).getPublishedSegments()
      );
      Collections.sort(segments);
      return Pair.of(status, segments);
    } else {
      throw new ISE("task[%s] is not ready", task.getId());
    }
  }

  private TaskToolbox createTaskToolbox(ObjectMapper objectMapper, Task task) throws IOException
  {
    final SegmentLoader loader = new SegmentLoaderLocalCacheManager(
        getIndexIO(),
        new SegmentLoaderConfig() {
          @Override
          public List<StorageLocationConfig> getLocations()
          {
            return ImmutableList.of(new StorageLocationConfig(localDeepStorage, null, null));
          }
        },
        objectMapper
    );

    return new TaskToolbox(
        null,
        null,
        createActionClient(task),
        null,
        new LocalDataSegmentPusher(new LocalDataSegmentPusherConfig()),
        new NoopDataSegmentKiller(),
        null,
        null,
        null,
        null,
        null,
        null,
        null,
        null,
        loader,
        objectMapper,
        temporaryFolder.newFolder(),
        getIndexIO(),
        null,
        null,
        null,
        getIndexMerger(),
        null,
        null,
        null,
        null,
        new NoopTestTaskReportFileWriter(),
<<<<<<< HEAD
        null
=======
        false
>>>>>>> ac7ddee4
    );
  }
}<|MERGE_RESOLUTION|>--- conflicted
+++ resolved
@@ -779,11 +779,8 @@
         null,
         null,
         new NoopTestTaskReportFileWriter(),
-<<<<<<< HEAD
-        null
-=======
-        false
->>>>>>> ac7ddee4
+        null,
+        "onheap"
     );
   }
 }