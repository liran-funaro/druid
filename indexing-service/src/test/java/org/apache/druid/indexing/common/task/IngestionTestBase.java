/*
 * Licensed to the Apache Software Foundation (ASF) under one
 * or more contributor license agreements.  See the NOTICE file
 * distributed with this work for additional information
 * regarding copyright ownership.  The ASF licenses this file
 * to you under the Apache License, Version 2.0 (the
 * "License"); you may not use this file except in compliance
 * with the License.  You may obtain a copy of the License at
 *
 *   http://www.apache.org/licenses/LICENSE-2.0
 *
 * Unless required by applicable law or agreed to in writing,
 * software distributed under the License is distributed on an
 * "AS IS" BASIS, WITHOUT WARRANTIES OR CONDITIONS OF ANY
 * KIND, either express or implied.  See the License for the
 * specific language governing permissions and limitations
 * under the License.
 */

package org.apache.druid.indexing.common.task;

import com.fasterxml.jackson.databind.ObjectMapper;
import com.google.common.base.Optional;
import com.google.common.util.concurrent.Futures;
import com.google.common.util.concurrent.ListenableFuture;
import org.apache.druid.indexer.TaskStatus;
import org.apache.druid.indexing.common.SegmentLoaderFactory;
import org.apache.druid.indexing.common.SingleFileTaskReportFileWriter;
import org.apache.druid.indexing.common.TaskToolbox;
import org.apache.druid.indexing.common.TestUtils;
import org.apache.druid.indexing.common.actions.LocalTaskActionClient;
import org.apache.druid.indexing.common.actions.SegmentInsertAction;
import org.apache.druid.indexing.common.actions.SegmentTransactionalInsertAction;
import org.apache.druid.indexing.common.actions.TaskAction;
import org.apache.druid.indexing.common.actions.TaskActionToolbox;
import org.apache.druid.indexing.common.actions.TaskAuditLogConfig;
import org.apache.druid.indexing.common.config.TaskStorageConfig;
import org.apache.druid.indexing.common.stats.RowIngestionMetersFactory;
import org.apache.druid.indexing.overlord.HeapMemoryTaskStorage;
import org.apache.druid.indexing.overlord.IndexerMetadataStorageCoordinator;
import org.apache.druid.indexing.overlord.TaskLockbox;
import org.apache.druid.indexing.overlord.TaskRunner;
import org.apache.druid.indexing.overlord.TaskRunnerListener;
import org.apache.druid.indexing.overlord.TaskRunnerWorkItem;
import org.apache.druid.indexing.overlord.TaskStorage;
import org.apache.druid.indexing.overlord.autoscaling.ScalingStats;
import org.apache.druid.java.util.common.ISE;
import org.apache.druid.java.util.common.Pair;
import org.apache.druid.java.util.common.StringUtils;
import org.apache.druid.metadata.EntryExistsException;
import org.apache.druid.metadata.IndexerSQLMetadataStorageCoordinator;
import org.apache.druid.metadata.MetadataSegmentManager;
import org.apache.druid.metadata.MetadataSegmentManagerConfig;
import org.apache.druid.metadata.SQLMetadataConnector;
import org.apache.druid.metadata.SQLMetadataSegmentManager;
import org.apache.druid.metadata.TestDerbyConnector;
import org.apache.druid.segment.IndexIO;
import org.apache.druid.segment.IndexMergerV9;
import org.apache.druid.segment.loading.LocalDataSegmentPusher;
import org.apache.druid.segment.loading.LocalDataSegmentPusherConfig;
import org.apache.druid.segment.loading.NoopDataSegmentKiller;
import org.apache.druid.segment.loading.SegmentLoader;
import org.apache.druid.server.DruidNode;
import org.apache.druid.server.metrics.NoopServiceEmitter;
import org.apache.druid.testing.InitializedNullHandlingTest;
import org.apache.druid.timeline.DataSegment;
import org.junit.After;
import org.junit.Before;
import org.junit.Rule;
import org.junit.rules.TemporaryFolder;

import java.io.File;
import java.io.IOException;
import java.util.ArrayList;
import java.util.Collection;
import java.util.Collections;
import java.util.HashSet;
import java.util.List;
import java.util.Set;
import java.util.concurrent.Executor;

public abstract class IngestionTestBase extends InitializedNullHandlingTest
{
  @Rule
  public TemporaryFolder temporaryFolder = new TemporaryFolder();

  @Rule
  public final TestDerbyConnector.DerbyConnectorRule derbyConnectorRule = new TestDerbyConnector.DerbyConnectorRule();

  private final TestUtils testUtils = new TestUtils();
  private final ObjectMapper objectMapper = testUtils.getTestObjectMapper();
  private SegmentLoaderFactory segmentLoaderFactory;
  private TaskStorage taskStorage;
  private IndexerSQLMetadataStorageCoordinator storageCoordinator;
  private MetadataSegmentManager segmentManager;
  private TaskLockbox lockbox;

  @Before
  public void setUp() throws IOException
  {
    temporaryFolder.create();

    final SQLMetadataConnector connector = derbyConnectorRule.getConnector();
    connector.createTaskTables();
    connector.createSegmentTable();
    taskStorage = new HeapMemoryTaskStorage(new TaskStorageConfig(null));
    storageCoordinator = new IndexerSQLMetadataStorageCoordinator(
        objectMapper,
        derbyConnectorRule.metadataTablesConfigSupplier().get(),
        derbyConnectorRule.getConnector()
    );
    segmentManager = new SQLMetadataSegmentManager(
        objectMapper,
        MetadataSegmentManagerConfig::new,
        derbyConnectorRule.metadataTablesConfigSupplier(),
        derbyConnectorRule.getConnector()
    );
    lockbox = new TaskLockbox(taskStorage, storageCoordinator);
    segmentLoaderFactory = new SegmentLoaderFactory(getIndexIO(), getObjectMapper());
  }

  @After
  public void tearDown()
  {
    temporaryFolder.delete();
  }

  public TestLocalTaskActionClient createActionClient(Task task)
  {
    return new TestLocalTaskActionClient(task);
  }

  public void prepareTaskForLocking(Task task) throws EntryExistsException
  {
    lockbox.add(task);
    taskStorage.insert(task, TaskStatus.running(task.getId()));
  }

  public void shutdownTask(Task task)
  {
    lockbox.remove(task);
  }

  public SegmentLoader newSegmentLoader(File storageDir)
  {
    return segmentLoaderFactory.manufacturate(storageDir);
  }

  public ObjectMapper getObjectMapper()
  {
    return objectMapper;
  }

  public TaskStorage getTaskStorage()
  {
    return taskStorage;
  }

  public SegmentLoaderFactory getSegmentLoaderFactory()
  {
    return segmentLoaderFactory;
  }

  public IndexerMetadataStorageCoordinator getMetadataStorageCoordinator()
  {
    return storageCoordinator;
  }

  public MetadataSegmentManager getMetadataSegmentManager()
  {
    return segmentManager;
  }

  public TaskLockbox getLockbox()
  {
    return lockbox;
  }

  public IndexerSQLMetadataStorageCoordinator getStorageCoordinator()
  {
    return storageCoordinator;
  }

  public RowIngestionMetersFactory getRowIngestionMetersFactory()
  {
    return testUtils.getRowIngestionMetersFactory();
  }

  public TaskActionToolbox createTaskActionToolbox()
  {
    storageCoordinator.start();
    return new TaskActionToolbox(
        lockbox,
        taskStorage,
        storageCoordinator,
        new NoopServiceEmitter(),
        null
    );
  }

  public IndexIO getIndexIO()
  {
    return testUtils.getTestIndexIO();
  }

  public IndexMergerV9 getIndexMerger()
  {
    return testUtils.getTestIndexMergerV9();
  }

  public class TestLocalTaskActionClient extends LocalTaskActionClient
  {
    private final Set<DataSegment> publishedSegments = new HashSet<>();

    private TestLocalTaskActionClient(Task task)
    {
      super(task, taskStorage, createTaskActionToolbox(), new TaskAuditLogConfig(false));
    }

    @Override
    public <RetType> RetType submit(TaskAction<RetType> taskAction)
    {
      final RetType result = super.submit(taskAction);
      if (taskAction instanceof SegmentTransactionalInsertAction) {
        publishedSegments.addAll(((SegmentTransactionalInsertAction) taskAction).getSegments());
      } else if (taskAction instanceof SegmentInsertAction) {
        publishedSegments.addAll(((SegmentInsertAction) taskAction).getSegments());
      }
      return result;
    }

    public Set<DataSegment> getPublishedSegments()
    {
      return publishedSegments;
    }
  }

  public class TestTaskRunner implements TaskRunner
  {
    private TestLocalTaskActionClient taskActionClient;
    private File taskReportsFile;

    @Override
    public List<Pair<Task, ListenableFuture<TaskStatus>>> restore()
    {
      throw new UnsupportedOperationException();
    }

    @Override
    public void start()
    {
      throw new UnsupportedOperationException();
    }

    @Override
    public void registerListener(TaskRunnerListener listener, Executor executor)
    {
      throw new UnsupportedOperationException();
    }

    @Override
    public void unregisterListener(String listenerId)
    {
      throw new UnsupportedOperationException();
    }

    public TestLocalTaskActionClient getTaskActionClient()
    {
      return taskActionClient;
    }

    public File getTaskReportsFile()
    {
      return taskReportsFile;
    }

    public List<DataSegment> getPublishedSegments()
    {
      final List<DataSegment> segments = new ArrayList<>(taskActionClient.getPublishedSegments());
      Collections.sort(segments);
      return segments;
    }

    @Override
    public ListenableFuture<TaskStatus> run(Task task)
    {
      try {
        lockbox.add(task);
        taskStorage.insert(task, TaskStatus.running(task.getId()));
        taskActionClient = createActionClient(task);
        taskReportsFile = temporaryFolder.newFile(
            StringUtils.format("ingestionTestBase-%s.json", System.currentTimeMillis())
        );

        final TaskToolbox box = new TaskToolbox(
            null,
            new DruidNode("druid/middlemanager", "localhost", false, 8091, null, true, false),
            taskActionClient,
            null,
            new LocalDataSegmentPusher(new LocalDataSegmentPusherConfig()),
            new NoopDataSegmentKiller(),
            null,
            null,
            null,
            null,
            null,
            null,
            null,
            null,
            null,
            objectMapper,
            temporaryFolder.newFolder(),
            getIndexIO(),
            null,
            null,
            null,
            getIndexMerger(),
            null,
            null,
            null,
            null,
            new SingleFileTaskReportFileWriter(taskReportsFile),
<<<<<<< HEAD
            null
=======
            false
>>>>>>> ac7ddee4
        );

        if (task.isReady(box.getTaskActionClient())) {
          return Futures.immediateFuture(task.run(box));
        } else {
          throw new ISE("task is not ready");
        }
      }
      catch (Exception e) {
        throw new RuntimeException(e);
      }
      finally {
        lockbox.remove(task);
      }
    }

    @Override
    public void shutdown(String taskid, String reason)
    {
      throw new UnsupportedOperationException();
    }

    @Override
    public void stop()
    {
      throw new UnsupportedOperationException();
    }

    @Override
    public Collection<? extends TaskRunnerWorkItem> getRunningTasks()
    {
      throw new UnsupportedOperationException();
    }

    @Override
    public Collection<? extends TaskRunnerWorkItem> getPendingTasks()
    {
      throw new UnsupportedOperationException();
    }

    @Override
    public Collection<? extends TaskRunnerWorkItem> getKnownTasks()
    {
      throw new UnsupportedOperationException();
    }

    @Override
    public Optional<ScalingStats> getScalingStats()
    {
      throw new UnsupportedOperationException();
    }
  }
}<|MERGE_RESOLUTION|>--- conflicted
+++ resolved
@@ -320,11 +320,8 @@
             null,
             null,
             new SingleFileTaskReportFileWriter(taskReportsFile),
-<<<<<<< HEAD
-            null
-=======
-            false
->>>>>>> ac7ddee4
+            null,
+            "onheap"
         );
 
         if (task.isReady(box.getTaskActionClient())) {
