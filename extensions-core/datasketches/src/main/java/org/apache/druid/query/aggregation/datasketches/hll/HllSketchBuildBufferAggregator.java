/*
 * Licensed to the Apache Software Foundation (ASF) under one
 * or more contributor license agreements.  See the NOTICE file
 * distributed with this work for additional information
 * regarding copyright ownership.  The ASF licenses this file
 * to you under the Apache License, Version 2.0 (the
 * "License"); you may not use this file except in compliance
 * with the License.  You may obtain a copy of the License at
 *
 *   http://www.apache.org/licenses/LICENSE-2.0
 *
 * Unless required by applicable law or agreed to in writing,
 * software distributed under the License is distributed on an
 * "AS IS" BASIS, WITHOUT WARRANTIES OR CONDITIONS OF ANY
 * KIND, either express or implied.  See the License for the
 * specific language governing permissions and limitations
 * under the License.
 */

package org.apache.druid.query.aggregation.datasketches.hll;

import com.google.common.util.concurrent.Striped;
import org.apache.datasketches.hll.HllSketch;
import org.apache.datasketches.hll.TgtHllType;
import org.apache.datasketches.hll.Union;
import org.apache.datasketches.memory.WritableMemory;
import org.apache.druid.query.aggregation.BufferAggregator;
import org.apache.druid.query.monomorphicprocessing.RuntimeShapeInspector;
import org.apache.druid.segment.ColumnValueSelector;

import java.nio.ByteBuffer;
<<<<<<< HEAD
import java.nio.ByteOrder;
=======
import java.util.IdentityHashMap;
>>>>>>> 41a71953
import java.util.concurrent.locks.Lock;
import java.util.concurrent.locks.ReadWriteLock;

/**
 * This aggregator builds sketches from raw data.
 * The input column can contain identifiers of type string, char[], byte[] or any numeric type.
 */
public class HllSketchBuildBufferAggregator implements BufferAggregator
{

  /**
   * for locking per buffer position (power of 2 to make index computation faster)
   */
  private static final int NUM_STRIPES = 64;

  private final ColumnValueSelector<Object> selector;
  private final int lgK;
  private final TgtHllType tgtHllType;
  private final int size;
<<<<<<< HEAD
=======
  // private final IdentityHashMap<ByteBuffer, WritableMemory> memCache = new IdentityHashMap<>();
  private final IdentityHashMap<ByteBuffer, Int2ObjectMap<HllSketch>> sketchCache = new IdentityHashMap<>();
>>>>>>> 41a71953
  private final Striped<ReadWriteLock> stripedLock = Striped.readWriteLock(NUM_STRIPES);

  /**
   * Used by {@link #init(ByteBuffer, int)}. We initialize by copying a prebuilt empty HllSketch image.
   * {@link HllSketchMergeBufferAggregator} does something similar, but different enough that we don't share code. The
   * "build" flavor uses {@link HllSketch} objects and the "merge" flavor uses {@link Union} objects.
   */
  private final byte[] emptySketch;

  public HllSketchBuildBufferAggregator(
      final ColumnValueSelector<Object> selector,
      final int lgK,
      final TgtHllType tgtHllType,
      final int size
  )
  {
    this.selector = selector;
    this.lgK = lgK;
    this.tgtHllType = tgtHllType;
    this.size = size;
    this.emptySketch = new byte[size];

    //noinspection ResultOfObjectAllocationIgnored (HllSketch writes to "emptySketch" as a side effect of construction)
    new HllSketch(lgK, tgtHllType, WritableMemory.wrap(emptySketch));
  }

  @Override
  public void init(final ByteBuffer buf, final int position)
  {
    // Copy prebuilt empty sketch object.

<<<<<<< HEAD
    final int oldPosition = buf.position();
    try {
      buf.position(position);
      buf.put(emptySketch);
    }
    finally {
      buf.position(oldPosition);
    }
  }

  private HllSketch createNewUnion(ByteBuffer buf, int position)
  {
    WritableMemory mem = getMemory(buf).writableRegion(position, size);
    return HllSketch.writableWrap(mem);
=======
    // final int oldPosition = buf.position();
    // try {
    //   buf.position(position);
    //   buf.put(emptySketch);
    // }
    // finally {
    //   buf.position(oldPosition);
    // }

    // Add an HllSketch for this chunk to our sketchCache.
    // final WritableMemory mem = getMemory(buf).writableRegion(position, size);
    putSketchIntoCache(buf, position, new HllSketch(lgK, tgtHllType));
>>>>>>> 41a71953
  }

  /**
   * This method uses locks because it can be used during indexing,
   * and Druid can call aggregate() and get() concurrently
   * See https://github.com/druid-io/druid/pull/3956
   */
  @Override
  public void aggregate(final ByteBuffer buf, final int position)
  {
    final Object value = selector.getObject();
    if (value == null) {
      return;
    }
    final Lock lock = stripedLock.getAt(lockIndex(position)).writeLock();
    lock.lock();
    try {
      final HllSketch sketch = createNewUnion(buf, position);
      HllSketchBuildAggregator.updateSketch(sketch, value);
    }
    finally {
      lock.unlock();
    }
  }

  /**
   * This method uses locks because it can be used during indexing,
   * and Druid can call aggregate() and get() concurrently
   * See https://github.com/druid-io/druid/pull/3956
   */
  @Override
  public Object get(final ByteBuffer buf, final int position)
  {
    final Lock lock = stripedLock.getAt(lockIndex(position)).readLock();
    lock.lock();
    try {
      return createNewUnion(buf, position);
    }
    finally {
      lock.unlock();
    }
  }

  @Override
  public void close()
  {
<<<<<<< HEAD
=======
    // memCache.clear();
    sketchCache.clear();
>>>>>>> 41a71953
  }

  @Override
  public float getFloat(final ByteBuffer buf, final int position)
  {
    throw new UnsupportedOperationException("Not implemented");
  }

  @Override
  public long getLong(final ByteBuffer buf, final int position)
  {
    throw new UnsupportedOperationException("Not implemented");
  }

<<<<<<< HEAD
  private WritableMemory getMemory(final ByteBuffer buf)
  {
    return WritableMemory.wrap(buf, ByteOrder.LITTLE_ENDIAN);
  }
=======
  // private WritableMemory getMemory(final ByteBuffer buf)
  // {
  //   return memCache.computeIfAbsent(buf, b -> WritableMemory.wrap(b, ByteOrder.LITTLE_ENDIAN));
  // }
>>>>>>> 41a71953

  /**
   * In very rare cases sketches can exceed given memory, request on-heap memory and move there.
   * We need to identify such sketches and reuse the same objects as opposed to wrapping new memory regions.
   */
  @Override
  public void relocate(final int oldPosition, final int newPosition, final ByteBuffer oldBuf, final ByteBuffer newBuf)
  {
<<<<<<< HEAD
=======
    throw new RuntimeException("relocate sketch is unsupported.");
    // HllSketch sketch = sketchCache.get(oldBuf).get(oldPosition);
    // final WritableMemory oldMem = getMemory(oldBuf).writableRegion(oldPosition, size);
    // if (sketch.isSameResource(oldMem)) { // sketch has not moved
    //   final WritableMemory newMem = getMemory(newBuf).writableRegion(newPosition, size);
    //   sketch = HllSketch.writableWrap(newMem);
    // }
    // putSketchIntoCache(newBuf, newPosition, sketch);
  }

  private void putSketchIntoCache(final ByteBuffer buf, final int position, final HllSketch sketch)
  {
    final Int2ObjectMap<HllSketch> map = sketchCache.computeIfAbsent(buf, b -> new Int2ObjectOpenHashMap<>());
    map.put(position, sketch);
>>>>>>> 41a71953
  }

  /**
   * compute lock index to avoid boxing in Striped.get() call
   *
   * @param position
   *
   * @return index
   */
  static int lockIndex(final int position)
  {
    return smear(position) % NUM_STRIPES;
  }

  /**
   * see https://github.com/google/guava/blob/master/guava/src/com/google/common/util/concurrent/Striped.java#L536-L548
   *
   * @param hashCode
   *
   * @return smeared hashCode
   */
  private static int smear(int hashCode)
  {
    hashCode ^= (hashCode >>> 20) ^ (hashCode >>> 12);
    return hashCode ^ (hashCode >>> 7) ^ (hashCode >>> 4);
  }

  @Override
  public void inspectRuntimeShape(RuntimeShapeInspector inspector)
  {
    inspector.visit("selector", selector);
    // lgK should be inspected because different execution paths exist in HllSketch.update() that is called from
    // @CalledFromHotLoop-annotated aggregate() depending on the lgK.
    // See https://github.com/apache/druid/pull/6893#discussion_r250726028
    inspector.visit("lgK", lgK);
  }
}<|MERGE_RESOLUTION|>--- conflicted
+++ resolved
@@ -22,18 +22,13 @@
 import com.google.common.util.concurrent.Striped;
 import org.apache.datasketches.hll.HllSketch;
 import org.apache.datasketches.hll.TgtHllType;
-import org.apache.datasketches.hll.Union;
-import org.apache.datasketches.memory.WritableMemory;
 import org.apache.druid.query.aggregation.BufferAggregator;
 import org.apache.druid.query.monomorphicprocessing.RuntimeShapeInspector;
 import org.apache.druid.segment.ColumnValueSelector;
 
 import java.nio.ByteBuffer;
-<<<<<<< HEAD
-import java.nio.ByteOrder;
-=======
-import java.util.IdentityHashMap;
->>>>>>> 41a71953
+import java.util.concurrent.ConcurrentHashMap;
+import java.util.concurrent.atomic.AtomicInteger;
 import java.util.concurrent.locks.Lock;
 import java.util.concurrent.locks.ReadWriteLock;
 
@@ -53,19 +48,10 @@
   private final int lgK;
   private final TgtHllType tgtHllType;
   private final int size;
-<<<<<<< HEAD
-=======
-  // private final IdentityHashMap<ByteBuffer, WritableMemory> memCache = new IdentityHashMap<>();
-  private final IdentityHashMap<ByteBuffer, Int2ObjectMap<HllSketch>> sketchCache = new IdentityHashMap<>();
->>>>>>> 41a71953
   private final Striped<ReadWriteLock> stripedLock = Striped.readWriteLock(NUM_STRIPES);
 
-  /**
-   * Used by {@link #init(ByteBuffer, int)}. We initialize by copying a prebuilt empty HllSketch image.
-   * {@link HllSketchMergeBufferAggregator} does something similar, but different enough that we don't share code. The
-   * "build" flavor uses {@link HllSketch} objects and the "merge" flavor uses {@link Union} objects.
-   */
-  private final byte[] emptySketch;
+  private final ConcurrentHashMap<Integer, HllSketch> sketches = new ConcurrentHashMap<>();
+  private final AtomicInteger indexIncrement = new AtomicInteger(0);
 
   public HllSketchBuildBufferAggregator(
       final ColumnValueSelector<Object> selector,
@@ -78,46 +64,21 @@
     this.lgK = lgK;
     this.tgtHllType = tgtHllType;
     this.size = size;
-    this.emptySketch = new byte[size];
-
-    //noinspection ResultOfObjectAllocationIgnored (HllSketch writes to "emptySketch" as a side effect of construction)
-    new HllSketch(lgK, tgtHllType, WritableMemory.wrap(emptySketch));
   }
 
   @Override
   public void init(final ByteBuffer buf, final int position)
   {
-    // Copy prebuilt empty sketch object.
-
-<<<<<<< HEAD
-    final int oldPosition = buf.position();
-    try {
-      buf.position(position);
-      buf.put(emptySketch);
-    }
-    finally {
-      buf.position(oldPosition);
-    }
+    int index = indexIncrement.incrementAndGet();
+    buf.putInt(position, index);
+    HllSketch sketch = new HllSketch(lgK, tgtHllType);
+    sketches.put(index, sketch);
   }
 
-  private HllSketch createNewUnion(ByteBuffer buf, int position)
+  private HllSketch getHll(ByteBuffer buf, int position)
   {
-    WritableMemory mem = getMemory(buf).writableRegion(position, size);
-    return HllSketch.writableWrap(mem);
-=======
-    // final int oldPosition = buf.position();
-    // try {
-    //   buf.position(position);
-    //   buf.put(emptySketch);
-    // }
-    // finally {
-    //   buf.position(oldPosition);
-    // }
-
-    // Add an HllSketch for this chunk to our sketchCache.
-    // final WritableMemory mem = getMemory(buf).writableRegion(position, size);
-    putSketchIntoCache(buf, position, new HllSketch(lgK, tgtHllType));
->>>>>>> 41a71953
+    int index = buf.getInt(position);
+    return sketches.get(index);
   }
 
   /**
@@ -135,7 +96,7 @@
     final Lock lock = stripedLock.getAt(lockIndex(position)).writeLock();
     lock.lock();
     try {
-      final HllSketch sketch = createNewUnion(buf, position);
+      final HllSketch sketch = getHll(buf, position);
       HllSketchBuildAggregator.updateSketch(sketch, value);
     }
     finally {
@@ -154,7 +115,7 @@
     final Lock lock = stripedLock.getAt(lockIndex(position)).readLock();
     lock.lock();
     try {
-      return createNewUnion(buf, position);
+      return getHll(buf, position);
     }
     finally {
       lock.unlock();
@@ -164,11 +125,6 @@
   @Override
   public void close()
   {
-<<<<<<< HEAD
-=======
-    // memCache.clear();
-    sketchCache.clear();
->>>>>>> 41a71953
   }
 
   @Override
@@ -183,18 +139,6 @@
     throw new UnsupportedOperationException("Not implemented");
   }
 
-<<<<<<< HEAD
-  private WritableMemory getMemory(final ByteBuffer buf)
-  {
-    return WritableMemory.wrap(buf, ByteOrder.LITTLE_ENDIAN);
-  }
-=======
-  // private WritableMemory getMemory(final ByteBuffer buf)
-  // {
-  //   return memCache.computeIfAbsent(buf, b -> WritableMemory.wrap(b, ByteOrder.LITTLE_ENDIAN));
-  // }
->>>>>>> 41a71953
-
   /**
    * In very rare cases sketches can exceed given memory, request on-heap memory and move there.
    * We need to identify such sketches and reuse the same objects as opposed to wrapping new memory regions.
@@ -202,23 +146,7 @@
   @Override
   public void relocate(final int oldPosition, final int newPosition, final ByteBuffer oldBuf, final ByteBuffer newBuf)
   {
-<<<<<<< HEAD
-=======
-    throw new RuntimeException("relocate sketch is unsupported.");
-    // HllSketch sketch = sketchCache.get(oldBuf).get(oldPosition);
-    // final WritableMemory oldMem = getMemory(oldBuf).writableRegion(oldPosition, size);
-    // if (sketch.isSameResource(oldMem)) { // sketch has not moved
-    //   final WritableMemory newMem = getMemory(newBuf).writableRegion(newPosition, size);
-    //   sketch = HllSketch.writableWrap(newMem);
-    // }
-    // putSketchIntoCache(newBuf, newPosition, sketch);
-  }
-
-  private void putSketchIntoCache(final ByteBuffer buf, final int position, final HllSketch sketch)
-  {
-    final Int2ObjectMap<HllSketch> map = sketchCache.computeIfAbsent(buf, b -> new Int2ObjectOpenHashMap<>());
-    map.put(position, sketch);
->>>>>>> 41a71953
+    throw new UnsupportedOperationException("Not implemented");
   }
 
   /**
