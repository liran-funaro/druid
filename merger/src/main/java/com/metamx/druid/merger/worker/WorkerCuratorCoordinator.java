--- conflicted
+++ resolved
@@ -200,11 +200,7 @@
       curatorFramework.delete().guaranteed().forPath(getTaskPathForId(taskId));
     }
     catch (Exception e) {
-<<<<<<< HEAD
-      log.warn("Could not delete task path for task[%s], looks like it already went away", taskId);
-=======
       log.warn(e, "Could not delete task path for task[%s]", taskId);
->>>>>>> 88bb0296
     }
   }
 
