--- conflicted
+++ resolved
@@ -147,38 +147,22 @@
   @Test
   public void testAlreadyExecutedTask() throws Exception
   {
-<<<<<<< HEAD
-    remoteTaskRunner.run(
-        task1,
-        null
-    );
-    try {
-      remoteTaskRunner.run(
-          task1,
-          null
-      );
-//      fail("ISE expected");
-=======
     final CountDownLatch latch = new CountDownLatch(1);
     remoteTaskRunner.run(
         new TestTask(task1){
           @Override
-          public TaskStatus run(
-              TaskContext context, TaskToolbox toolbox
-          ) throws Exception
+          public TaskStatus run(TaskToolbox toolbox) throws Exception
           {
             latch.await();
-            return super.run(context, toolbox);
+            return super.run(toolbox);
           }
         },
-        new TaskContext(new DateTime().toString(), Sets.<DataSegment>newHashSet()),
         null
     );
     try {
-      remoteTaskRunner.run(task1, new TaskContext(new DateTime().toString(), Sets.<DataSegment>newHashSet()), null);
+      remoteTaskRunner.run(task1, null);
       latch.countDown();
       fail("ISE expected");
->>>>>>> ce1d9078
     }
     catch (ISE expected) {
       latch.countDown();
@@ -353,15 +337,11 @@
     );
     int count = 0;
     while (remoteTaskRunner.getNumWorkers() == 0) {
-<<<<<<< HEAD
       Thread.sleep(500);
       if (count > 10) {
         throw new ISE("WTF?! Still can't find worker!");
       }
       count++;
-=======
-      Thread.sleep(50);
->>>>>>> ce1d9078
     }
   }
 
